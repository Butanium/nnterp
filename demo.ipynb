{
  "cells": [
    {
      "cell_type": "markdown",
      "id": "9699fa29",
      "metadata": {
        "colab_type": "text",
        "id": "view-in-github"
      },
      "source": [
        "<a href=\"https://colab.research.google.com/github/Butanium/nnterp/blob/main/demo.ipynb\" target=\"_parent\"><img src=\"https://colab.research.google.com/assets/colab-badge.svg\" alt=\"Open In Colab\"/></a>"
      ]
    },
    {
      "cell_type": "markdown",
      "id": "ef12d930",
      "metadata": {
        "id": "ef12d930"
      },
      "source": [
        "# Demo: nnterp Features Showcase\n",
        "\n",
        "This notebook demonstrates the key features of `nnterp`, which aims to offer a unified interface for all transformer models and give best `NNsight` practices for LLMs in everyone's hands."
      ]
    },
    {
      "cell_type": "code",
      "execution_count": null,
      "id": "d40bbfdb",
      "metadata": {},
      "outputs": [],
      "source": [
        "try:\n",
        "  import google.colab\n",
        "  !pip install git+https://github.com/Butanium/nnterp.git\n",
        "except:\n",
        "  pass"
      ]
    },
    {
      "cell_type": "markdown",
      "id": "34d8075c",
      "metadata": {},
      "source": [
        "## 1. Standardized Interface\n",
        "\n",
        "Similar to [`transformer_lens`](https://github.com/TransformerLensOrg/TransformerLens), `nnterp` provides a standardized interface for all transformer models.\n",
        "The main difference is that `nnterp` still uses the huggingface implementation under the hood through `NNsight`, while transformer_lens uses its own implementation of the transformer architecture. However, each transformer implementation has its own quirks, such that `transformer_lens` is not able to support all models, and can sometimes have significant difference with the huggingface implementation.\n",
        "\n",
        "Note that `nnterp` doesn't support all models either, since `NNsight` itself doesn't support all architectures. Additionally, because different models use different naming conventions, `nnterp` doesn't support all HuggingFace models, but it does support a good portion of them. When a model is loaded in `nnterp`, automatic tests are performed to verify that the model has been correctly renamed and that `nnterp`'s hooks return the expected shapes. This means that even if an architecture hasn't been officially tested, the simple fact that it loads successfully indicates it's probably working correctly.\n",
        "\n",
        "The way it's implemented is based on the `NNsight` built-in renaming feature, to make all models look like the llama naming convention, without having to write `model.model`, namely:\n",
        "```ocaml\n",
        "StandardizedTransformer\n",
        "├── embed_tokens\n",
        "├── layers\n",
        "│   ├── self_attn\n",
        "│   └── mlp\n",
        "├── ln_final\n",
        "└── lm_head\n",
        "```"
      ]
    },
    {
      "cell_type": "code",
<<<<<<< HEAD
      "execution_count": null,
      "id": "b13faa7f",
      "metadata": {
        "id": "b13faa7f",
        "outputId": "1973563c-f064-417e-acb8-26af6e451f5d"
      },
      "outputs": [],
=======
      "execution_count": 1,
      "id": "506925b4",
      "metadata": {},
      "outputs": [
        {
          "name": "stdout",
          "output_type": "stream",
          "text": [
            "LlamaForCausalLM(\n",
            "  (model): LlamaModel(\n",
            "    (embed_tokens): Embedding(32000, 64, padding_idx=0)\n",
            "    (layers): ModuleList(\n",
            "      (0-7): 8 x LlamaDecoderLayer(\n",
            "        (self_attn): LlamaAttention(\n",
            "          (q_proj): Linear(in_features=64, out_features=64, bias=False)\n",
            "          (k_proj): Linear(in_features=64, out_features=64, bias=False)\n",
            "          (v_proj): Linear(in_features=64, out_features=64, bias=False)\n",
            "          (o_proj): Linear(in_features=64, out_features=64, bias=False)\n",
            "        )\n",
            "        (mlp): LlamaMLP(\n",
            "          (gate_proj): Linear(in_features=64, out_features=256, bias=False)\n",
            "          (up_proj): Linear(in_features=64, out_features=256, bias=False)\n",
            "          (down_proj): Linear(in_features=256, out_features=64, bias=False)\n",
            "          (act_fn): SiLU()\n",
            "        )\n",
            "        (input_layernorm): LlamaRMSNorm((64,), eps=1e-06)\n",
            "        (post_attention_layernorm): LlamaRMSNorm((64,), eps=1e-06)\n",
            "      )\n",
            "    )\n",
            "    (norm): LlamaRMSNorm((64,), eps=1e-06)\n",
            "    (rotary_emb): LlamaRotaryEmbedding()\n",
            "  )\n",
            "  (lm_head): Linear(in_features=64, out_features=32000, bias=False)\n",
            ")\n",
            "GPT2LMHeadModel(\n",
            "  (transformer): GPT2Model(\n",
            "    (wte): Embedding(50257, 768)\n",
            "    (wpe): Embedding(1024, 768)\n",
            "    (drop): Dropout(p=0.1, inplace=False)\n",
            "    (h): ModuleList(\n",
            "      (0-11): 12 x GPT2Block(\n",
            "        (ln_1): LayerNorm((768,), eps=1e-05, elementwise_affine=True)\n",
            "        (attn): GPT2Attention(\n",
            "          (c_attn): Conv1D(nf=2304, nx=768)\n",
            "          (c_proj): Conv1D(nf=768, nx=768)\n",
            "          (attn_dropout): Dropout(p=0.1, inplace=False)\n",
            "          (resid_dropout): Dropout(p=0.1, inplace=False)\n",
            "        )\n",
            "        (ln_2): LayerNorm((768,), eps=1e-05, elementwise_affine=True)\n",
            "        (mlp): GPT2MLP(\n",
            "          (c_fc): Conv1D(nf=3072, nx=768)\n",
            "          (c_proj): Conv1D(nf=768, nx=3072)\n",
            "          (act): NewGELUActivation()\n",
            "          (dropout): Dropout(p=0.1, inplace=False)\n",
            "        )\n",
            "      )\n",
            "    )\n",
            "    (ln_f): LayerNorm((768,), eps=1e-05, elementwise_affine=True)\n",
            "  )\n",
            "  (lm_head): Linear(in_features=768, out_features=50257, bias=False)\n",
            ")\n"
          ]
        }
      ],
>>>>>>> 9f6bf8b9
      "source": [
        "from transformers import AutoModelForCausalLM\n",
        "\n",
        "print(AutoModelForCausalLM.from_pretrained(\"Maykeye/TinyLLama-v0\"))\n",
        "print(AutoModelForCausalLM.from_pretrained(\"gpt2\"))\n",
        "print(AutoModelForCausalLM.from_pretrained(\"yujiepan/qwen3-moe-tiny-random\"))"
      ]
    },
    {
      "cell_type": "markdown",
      "id": "a1bae472",
      "metadata": {},
      "source": [
        "As you can see, the naming scheme of gpt2 is different from the llama naming convention.\n",
        "A simple way to fix this is to use the `rename` feature of `NNsight` to rename the gpt2 modules to the llama naming convention."
      ]
    },
    {
      "cell_type": "code",
<<<<<<< HEAD
      "execution_count": null,
      "id": "b6cbba1f",
      "metadata": {
        "id": "b6cbba1f",
        "outputId": "b9df09da-e2c6-49f8-d71f-5ad0b695f9e9"
      },
      "outputs": [],
=======
      "execution_count": 2,
      "id": "b5e3bbdf",
      "metadata": {},
      "outputs": [
        {
          "name": "stdout",
          "output_type": "stream",
          "text": [
            "GPT2LMHeadModel(\n",
            "  (model/transformer): GPT2Model(\n",
            "    (wte): Embedding(50257, 768)\n",
            "    (wpe): Embedding(1024, 768)\n",
            "    (drop): Dropout(p=0.1, inplace=False)\n",
            "    (layers/h): ModuleList(\n",
            "      (0-11): 12 x GPT2Block(\n",
            "        (ln_1): LayerNorm((768,), eps=1e-05, elementwise_affine=True)\n",
            "        (self_attn/attn): GPT2Attention(\n",
            "          (c_attn): Conv1D()\n",
            "          (c_proj): Conv1D()\n",
            "          (attn_dropout): Dropout(p=0.1, inplace=False)\n",
            "          (resid_dropout): Dropout(p=0.1, inplace=False)\n",
            "        )\n",
            "        (ln_2): LayerNorm((768,), eps=1e-05, elementwise_affine=True)\n",
            "        (mlp): GPT2MLP(\n",
            "          (c_fc): Conv1D()\n",
            "          (c_proj): Conv1D()\n",
            "          (act): NewGELUActivation()\n",
            "          (dropout): Dropout(p=0.1, inplace=False)\n",
            "        )\n",
            "      )\n",
            "    )\n",
            "    (ln_final/ln_f): LayerNorm((768,), eps=1e-05, elementwise_affine=True)\n",
            "  )\n",
            "  (lm_head): Linear(in_features=768, out_features=50257, bias=False)\n",
            "  (generator): Generator(\n",
            "    (streamer): Streamer()\n",
            "  )\n",
            ")\n",
            "GPT2Attention(\n",
            "  (c_attn): Conv1D()\n",
            "  (c_proj): Conv1D()\n",
            "  (attn_dropout): Dropout(p=0.1, inplace=False)\n",
            "  (resid_dropout): Dropout(p=0.1, inplace=False)\n",
            ")\n"
          ]
        }
      ],
>>>>>>> 9f6bf8b9
      "source": [
        "from nnsight import LanguageModel\n",
        "\n",
        "model = LanguageModel(\n",
        "    \"gpt2\",\n",
        "    rename=dict(transformer=\"model\", h=\"layers\", ln_f=\"ln_final\", attn=\"self_attn\"),\n",
        ")\n",
        "print(model)\n",
        "# Access the attn module as if it was a llama model\n",
        "print(model.model.layers[0].self_attn)"
      ]
    },
    {
      "cell_type": "markdown",
      "id": "48d5f88c",
      "metadata": {},
      "source": [
        "You can see the that renamed modules are displayed like `(new_name)/old_name`. However, many models family have their own naming convention, `nnterp` has a global renaming scheme that should transform any model to the llama naming convention. The easiest way to use it is to load your model using the `StandardizedTransformer` class that inherits from `nnsight.LanguageModel`."
      ]
    },
    {
      "cell_type": "code",
<<<<<<< HEAD
      "execution_count": null,
      "id": "f830ab98",
      "metadata": {
        "id": "f830ab98",
        "outputId": "19534ed2-d33e-4982-f8d1-d63fd90497a4"
      },
      "outputs": [],
=======
      "execution_count": 3,
      "id": "a8b95cf9",
      "metadata": {},
      "outputs": [
        {
          "name": "stderr",
          "output_type": "stream",
          "text": [
            "\u001b[32m2025-10-03 16:41:19.745\u001b[0m | \u001b[1mINFO    \u001b[0m | \u001b[36mnnterp.standardized_transformer\u001b[0m:\u001b[36m__init__\u001b[0m:\u001b[36m89\u001b[0m - \u001b[1mEnforcing eager attention implementation for attention pattern tracing. The HF default would be to use sdpa if available. To use sdpa, set attn_implementation='sdpa' or None to use the HF default.\u001b[0m\n"
          ]
        },
        {
          "name": "stdout",
          "output_type": "stream",
          "text": [
            "GPT2LMHeadModel(\n",
            "  (model/transformer): GPT2Model(\n",
            "    (embed_tokens/wte): Embedding(50257, 768)\n",
            "    (wpe): Embedding(1024, 768)\n",
            "    (drop): Dropout(p=0.1, inplace=False)\n",
            "    (layers/h): ModuleList(\n",
            "      (0-11): 12 x GPT2Block(\n",
            "        (ln_1): LayerNorm((768,), eps=1e-05, elementwise_affine=True)\n",
            "        (self_attn/attn): GPT2Attention(\n",
            "          (c_attn): Conv1D()\n",
            "          (c_proj): Conv1D()\n",
            "          (attn_dropout): Dropout(p=0.1, inplace=False)\n",
            "          (resid_dropout): Dropout(p=0.1, inplace=False)\n",
            "        )\n",
            "        (ln_2): LayerNorm((768,), eps=1e-05, elementwise_affine=True)\n",
            "        (mlp): GPT2MLP(\n",
            "          (c_fc): Conv1D()\n",
            "          (c_proj): Conv1D()\n",
            "          (act): NewGELUActivation()\n",
            "          (dropout): Dropout(p=0.1, inplace=False)\n",
            "        )\n",
            "      )\n",
            "    )\n",
            "    (ln_final/ln_f): LayerNorm((768,), eps=1e-05, elementwise_affine=True)\n",
            "  )\n",
            "  (lm_head): Linear(in_features=768, out_features=50257, bias=False)\n",
            "  (generator): Generator(\n",
            "    (streamer): Streamer()\n",
            "  )\n",
            "  (layers): ModuleList(\n",
            "    (0-11): 12 x GPT2Block(\n",
            "      (ln_1): LayerNorm((768,), eps=1e-05, elementwise_affine=True)\n",
            "      (self_attn/attn): GPT2Attention(\n",
            "        (c_attn): Conv1D()\n",
            "        (c_proj): Conv1D()\n",
            "        (attn_dropout): Dropout(p=0.1, inplace=False)\n",
            "        (resid_dropout): Dropout(p=0.1, inplace=False)\n",
            "      )\n",
            "      (ln_2): LayerNorm((768,), eps=1e-05, elementwise_affine=True)\n",
            "      (mlp): GPT2MLP(\n",
            "        (c_fc): Conv1D()\n",
            "        (c_proj): Conv1D()\n",
            "        (act): NewGELUActivation()\n",
            "        (dropout): Dropout(p=0.1, inplace=False)\n",
            "      )\n",
            "    )\n",
            "  )\n",
            "  (ln_final): LayerNorm((768,), eps=1e-05, elementwise_affine=True)\n",
            "  (embed_tokens): Embedding(50257, 768)\n",
            ")\n",
            "cpu\n"
          ]
        }
      ],
>>>>>>> 9f6bf8b9
      "source": [
        "from nnterp import StandardizedTransformer\n",
        "\n",
        "# You will see the `layers` module printed two times, it'll be explained later.\n",
        "nnterp_gpt2 = StandardizedTransformer(\"gpt2\")\n",
        "print(nnterp_gpt2)\n",
        "# StandardizedTransformer also use `device_map=\"auto\"` by default:\n",
        "nnterp_gpt2.dispatch()\n",
        "print(nnterp_gpt2.model.device)"
      ]
    },
    {
      "cell_type": "markdown",
      "id": "9243fdb9",
      "metadata": {},
      "source": [
        "Great! But I can see you at the back of the classroom, asking yourself:\n",
        "> \"Why would you create a package that just pass the right dict to the `NNsight` `rename` feature?\"\n",
        "\n",
        "And actually, I'm glad you asked! `StandardizedTransformer` and `nnterp` have a lot of other features, so bear with me!"
      ]
    },
    {
      "cell_type": "markdown",
      "id": "eb6e849e",
      "metadata": {},
      "source": [
        "## 2. Accessing Modules I/O\n",
        "With `NNsight`, the most robust way to set the residual stream after layer 1 to be the residual stream after layer 0 for a LLama-like model would be:"
      ]
    },
    {
      "cell_type": "code",
<<<<<<< HEAD
      "execution_count": null,
      "id": "e8452f8d",
      "metadata": {
        "id": "e8452f8d",
        "outputId": "254a2890-c288-4e91-9903-a46c557d9c1c"
      },
      "outputs": [],
=======
      "execution_count": 4,
      "id": "dfd93a0e",
      "metadata": {},
      "outputs": [
        {
          "name": "stderr",
          "output_type": "stream",
          "text": [
            "You are using the default legacy behaviour of the <class 'transformers.models.llama.tokenization_llama_fast.LlamaTokenizerFast'>. This is expected, and simply means that the `legacy` (previous) behavior will be used so nothing changes for you. If you want to use the new behaviour, set `legacy=False`. This should only be set if you understand what it means, and thoroughly read the reason why this was added as explained in https://github.com/huggingface/transformers/pull/24565 - if you loaded a llama tokenizer from a GGUF file you can ignore this message.\n"
          ]
        }
      ],
>>>>>>> 9f6bf8b9
      "source": [
        "from transformers import __version__ as TRANSFORMERS_VERSION\n",
        "from packaging.version import parse\n",
        "llama = LanguageModel(\"Maykeye/TinyLLama-v0\")\n",
        "# code for transformer \"<4.54\"\n",
        "is_old_transformers = parse(TRANSFORMERS_VERSION) < parse(\"4.54\")\n",
        "if is_old_transformers:\n",
        "    with llama.trace(\"hello\"):\n",
        "        llama.model.layers[1].output = (\n",
        "            llama.model.layers[0].output[0],\n",
        "            *llama.model.layers[1].output[1:],\n",
        "        )\n",
        "else:\n",
        "    with llama.trace(\"hello\"):\n",
        "        llama.model.layers[1].output = llama.model.layers[0].output\n"
      ]
    },
    {
      "cell_type": "markdown",
      "id": "cb2b6e8b",
      "metadata": {},
      "source": [
        "Note that the following can cause issues:"
      ]
    },
    {
      "cell_type": "code",
      "execution_count": 5,
      "id": "7b6f1153",
      "metadata": {},
      "outputs": [],
      "source": [
        "with llama.trace(\"hello\"):\n",
        "    # can't do this because .output is a tuple\n",
        "\n",
        "    # Can cause errors with gradient computation\n",
        "    if is_old_transformers:\n",
        "        # llama.model.layers[1].output[0] = llama.model.layers[0].output[0]\n",
        "        llama.model.layers[1].output[0][:] = llama.model.layers[0].output[0]\n",
        "    else:\n",
        "        llama.model.layers[1].output[:] = llama.model.layers[0].output\n",
        "\n",
        "if is_old_transformers:\n",
        "    with llama.trace(\"hello\"):\n",
        "        # Can cause errors with opt if you do this at its last layer (thanks pytest)\n",
        "        llama.model.layers[1].output = (llama.model.layers[0].output[0],)"
      ]
    },
    {
      "cell_type": "markdown",
      "id": "12af609a",
      "metadata": {},
      "source": [
        "`nnterp` makes this much cleaner:"
      ]
    },
    {
      "cell_type": "code",
      "execution_count": 6,
      "id": "bda6cc29",
      "metadata": {},
      "outputs": [],
      "source": [
        "# the version of transformers does not matter, the tuple vs not tuple stuff is handled internally\n",
        "# First, you can access layer inputs and outputs directly:\n",
        "with nnterp_gpt2.trace(\"hello\"):\n",
        "    # Access layer 5's output\n",
        "    layer_5_output = nnterp_gpt2.layers_output[5]\n",
        "    # Set layer 10's output to be layer 5's output\n",
        "    nnterp_gpt2.layers_output[10] = layer_5_output\n",
        "\n",
        "# You can also access attention and MLP outputs:\n",
        "with nnterp_gpt2.trace(\"hello\"):\n",
        "    attn_output = nnterp_gpt2.attentions_output[3]\n",
        "    mlp_output = nnterp_gpt2.mlps_output[3]\n",
        "\n",
        "# And expert router outputs for MoE models:\n",
        "nnterp_qwen3_moe = StandardizedTransformer(\"yujiepan/qwen3-moe-tiny-random\")\n",
        "\n",
        "with nnterp_qwen3_moe.trace(\"hello\"):\n",
        "    router_output = nnterp_qwen3_moe.routers_output[1]\n",
        "    router_probabilities = nnterp_qwen3_moe.router_probabilities[1]\n"
      ]
    },
    {
      "cell_type": "markdown",
      "id": "2085327c",
      "metadata": {},
      "source": [
        "## 3. `nnterp` Guarantees\n"
      ]
    },
    {
      "cell_type": "markdown",
      "id": "5bf83bee",
      "metadata": {},
      "source": [
        "When designing, `nnterp` I was very worried about silent failures, where you load a model, and then get an unexpected failure in your code downstream, or worst, it doesn't fail but give you fake results. To avoid this, when you load an `nnterp` model, a series of fast tests are run to ensure that:\n",
        "- The model has been correctly renamed\n",
        "- The model module output are of the expected shape\n",
        "- Attention probabilities have the right shape, sum to 1, and changing them changes the output\n",
        "\n",
        "This comes with the trade-off that `nnterp` will dispatch your model when you load it, which can be annoying if you don't want to load the model's weights. Also to be able to access the attention probabibilties, `nnterp` loads your model with the `eager` attention implementation, which can be slower than the default hf implementation. If you don't need the attention probabilities, you can force to use the default hf implementation / another one by passing `attn_implementation=None` or `attn_implementation=\"your_implementation\"`.\n",
        "\n",
        "What `nnterp` can NOT guarantee:\n",
        "- The attention probabilities won't be modified by the model before being multiplied by the values. To ensure this, you can check `model.attention_probabilities.print_source()` (preferably in a notebook for markdown display) to understand where the attention probabilities are computed.\n",
        "- Huggingface's transformers sheringan w\n",
        "\n",
        "If youe model is not properly renamed, you can pass a `RenameConfig` to the `nnterp` constructor to rename the model. See more in the advanced usage section of this demo.\n",
        "\n",
        "On top of that, before releasing a new version of `nnterp`, a series of tests covering most architectures are performed. When you load a model, `nnterp` will check if tests were run for your `nnsight` and `transformers` versions, and will check the tests results for the class of your model. I chose to include the tests in the `nnterp` package, so that if your model architecture has not been tested / you use a different version of `nnsight` or `transformers`, you can run `python -m nnterp run_tests --model-names foo bar --class-names LlamaForCausalLM` to run the tests for your model. `--class-names` allow you to run the tests on a toy model of the same class as your model to make it cheaper and faster."
      ]
    },
    {
      "cell_type": "markdown",
      "id": "2bfe6199",
      "metadata": {},
      "source": [
        "## 4. Attention Probabilities\n",
        "\n",
        "For models that support it, you can access attention probabilities directly. You can check if a model supports it by calling `model.supports_attention_probabilities`."
      ]
    },
    {
      "cell_type": "code",
<<<<<<< HEAD
      "execution_count": null,
      "id": "296ac73f",
      "metadata": {
        "id": "296ac73f",
        "outputId": "7a75f4aa-234f-4e85-fee2-f80910524fb7"
      },
      "outputs": [],
=======
      "execution_count": 7,
      "id": "141813bc",
      "metadata": {},
      "outputs": [
        {
          "name": "stdout",
          "output_type": "stream",
          "text": [
            "Attention probs shape will be: (batch, heads, seq_len, seq_len): torch.Size([1, 12, 6, 6])\n"
          ]
        }
      ],
>>>>>>> 9f6bf8b9
      "source": [
        "import torch as th\n",
        "\n",
        "nnterp_gpt2.tokenizer.padding_side = (\n",
        "    \"left\"  # ensure left padding for easy access to the first token\n",
        ")\n",
        "\n",
        "with th.no_grad():\n",
        "    with nnterp_gpt2.trace(\"The cat sat on the mat\"):\n",
        "        # Access attention probabilities for layer 5\n",
        "        attn_probs_l2 = nnterp_gpt2.attention_probabilities[2].save()\n",
        "        attn_probs = nnterp_gpt2.attention_probabilities[5].save()\n",
        "        print(\n",
        "            f\"Attention probs shape will be: (batch, heads, seq_len, seq_len): {attn_probs.shape}\"\n",
        "        )\n",
        "        # knock out the attention to the first token\n",
        "        attn_probs[:, :, :, 0] = 0\n",
        "        attn_probs /= attn_probs.sum(dim=-1, keepdim=True)\n",
        "        corr_logits = nnterp_gpt2.logits.save()\n",
        "    with nnterp_gpt2.trace(\"The cat sat on the mat\"):\n",
        "        baseline_logits = nnterp_gpt2.logits.save()\n",
        "\n",
        "assert not th.allclose(corr_logits, baseline_logits)\n",
        "\n",
        "sums = attn_probs_l2.sum(dim=-1)\n",
        "# last dimension is the attention of token i to all other tokens, so should sum to 1\n",
        "assert th.allclose(sums, th.ones_like(sums))"
      ]
    },
    {
      "cell_type": "markdown",
      "id": "1d98920c",
      "metadata": {},
      "source": [
        "Under the hood this uses the new tracing system implemented in `NNsight v0.5` which allow to access most model intermediate variables during the forward pass. This means that if the `transformers` implementation were to change, this could break or give unexpected results, so it is recommended to use one of the tested versions of `transformers` and to check that the attention probabilities hook makes sense by calling `model.attention_probabilities.print_source()` if you want to use a different version of `transformers` / a architecture that has not been tested."
      ]
    },
    {
      "cell_type": "code",
<<<<<<< HEAD
      "execution_count": null,
      "id": "4cb2c8d0",
      "metadata": {
        "id": "4cb2c8d0",
        "outputId": "c06dd067-54a9-4aa8-8c8c-3b03bc0bccc9"
      },
      "outputs": [],
=======
      "execution_count": 8,
      "id": "83968d2e",
      "metadata": {},
      "outputs": [
        {
          "data": {
            "text/markdown": [
              "## Accessing attention probabilities from:\n",
              "```py\n",
              "model.transformer.h.0.attn.attention_interface_0.module_attn_dropout_0:\n",
              "\n",
              "    ....\n",
              "            attn_weights = attn_weights + causal_mask\n",
              "    \n",
              "        attn_weights = nn.functional.softmax(attn_weights, dim=-1)\n",
              "    \n",
              "        # Downcast (if necessary) back to V's dtype (if in mixed-precision) -- No-Op otherwise\n",
              "        attn_weights = attn_weights.type(value.dtype)\n",
              "    --> attn_weights = module.attn_dropout(attn_weights) <--\n",
              "    \n",
              "        # Mask heads if we want to\n",
              "        if head_mask is not None:\n",
              "            attn_weights = attn_weights * head_mask\n",
              "    \n",
              "        attn_output = torch.matmul(attn_weights, value)\n",
              "    ....\n",
              "```\n",
              "\n",
              "## Full module source:\n",
              "```py\n",
              "                             * def eager_attention_forward(module, query, key, value, attention_mask, head_mask=None, **kwargs):\n",
              " key_transpose_0         ->  0     attn_weights = torch.matmul(query, key.transpose(-1, -2))\n",
              " torch_matmul_0          ->  +     ...\n",
              "                             1 \n",
              "                             2     if module.scale_attn_weights:\n",
              " torch_full_0            ->  3         attn_weights = attn_weights / torch.full(\n",
              " value_size_0            ->  4             [], value.size(-1) ** 0.5, dtype=attn_weights.dtype, device=attn_weights.device\n",
              "                             5         )\n",
              "                             6 \n",
              "                             7     # Layer-wise attention scaling\n",
              "                             8     if module.scale_attn_by_inverse_layer_idx:\n",
              " float_0                 ->  9         attn_weights = attn_weights / float(module.layer_idx + 1)\n",
              "                            10 \n",
              "                            11     if not module.is_cross_attention:\n",
              "                            12         # if only \"normal\" attention layer implements causal mask\n",
              " query_size_0            -> 13         query_length, key_length = query.size(-2), key.size(-2)\n",
              " key_size_0              ->  +         ...\n",
              "                            14         causal_mask = module.bias[:, :, key_length - query_length : key_length, :key_length]\n",
              " torch_finfo_0           -> 15         mask_value = torch.finfo(attn_weights.dtype).min\n",
              "                            16         # Need to be a tensor, otherwise we get error: `RuntimeError: expected scalar type float but found double`.\n",
              "                            17         # Need to be on the same device, otherwise `RuntimeError: ..., x and y to be on the same device`\n",
              " torch_full_1            -> 18         mask_value = torch.full([], mask_value, dtype=attn_weights.dtype, device=attn_weights.device)\n",
              " attn_weights_to_0       -> 19         attn_weights = torch.where(causal_mask, attn_weights.to(attn_weights.dtype), mask_value)\n",
              " torch_where_0           ->  +         ...\n",
              "                            20 \n",
              "                            21     if attention_mask is not None:\n",
              "                            22         # Apply the attention mask\n",
              "                            23         causal_mask = attention_mask[:, :, :, : key.shape[-2]]\n",
              "                            24         attn_weights = attn_weights + causal_mask\n",
              "                            25 \n",
              " nn_functional_softmax_0 -> 26     attn_weights = nn.functional.softmax(attn_weights, dim=-1)\n",
              "                            27 \n",
              "                            28     # Downcast (if necessary) back to V's dtype (if in mixed-precision) -- No-Op otherwise\n",
              " attn_weights_type_0     -> 29     attn_weights = attn_weights.type(value.dtype)\n",
              " module_attn_dropout_0   -> 30     attn_weights = module.attn_dropout(attn_weights)\n",
              "                            31 \n",
              "                            32     # Mask heads if we want to\n",
              "                            33     if head_mask is not None:\n",
              "                            34         attn_weights = attn_weights * head_mask\n",
              "                            35 \n",
              " torch_matmul_1          -> 36     attn_output = torch.matmul(attn_weights, value)\n",
              " attn_output_transpose_0 -> 37     attn_output = attn_output.transpose(1, 2)\n",
              "                            38 \n",
              "                            39     return attn_output, attn_weights\n",
              "                            40 \n",
              "```"
            ],
            "text/plain": [
              "<IPython.core.display.Markdown object>"
            ]
          },
          "metadata": {},
          "output_type": "display_data"
        }
      ],
>>>>>>> 9f6bf8b9
      "source": [
        "nnterp_gpt2.attention_probabilities.print_source()  # pretty markdown display in a notebook"
      ]
    },
    {
      "cell_type": "markdown",
      "id": "b85f355f",
      "metadata": {},
      "source": [
        "## 5. Builtin interventions\n",
        "\n",
        "`StandardizedTransformer` also provides convenient methods for common operations:"
      ]
    },
    {
      "cell_type": "code",
      "execution_count": 9,
      "id": "8651c10e",
      "metadata": {},
      "outputs": [],
      "source": [
        "import torch as th\n",
        "\n",
        "# Project hidden states to vocabulary using the unembed norm and lm_head\n",
        "with nnterp_gpt2.trace(\"The capital of France is\"):\n",
        "    hidden = nnterp_gpt2.layers_output[5]\n",
        "    logits = nnterp_gpt2.project_on_vocab(hidden)\n",
        "\n",
        "# Skip layers entirely\n",
        "with nnterp_gpt2.trace(\"Hello world\"):\n",
        "    # Skip layer 1\n",
        "    nnterp_gpt2.skip_layer(1)\n",
        "    # Skip layers 2 through 3 (inclusive)\n",
        "    nnterp_gpt2.skip_layers(2, 3)\n",
        "\n",
        "# This is useful if you want to start at a later layer than the first one\n",
        "with nnterp_gpt2.trace(\"Hello world\") as tracer:\n",
        "    layer_6_out = nnterp_gpt2.layers_output[6].save()\n",
        "    tracer.stop()  # avoid computations after layer 6\n",
        "\n",
        "with nnterp_gpt2.trace(\"Hello world\"):\n",
        "    nnterp_gpt2.skip_layers(0, 6, skip_with=layer_6_out)\n",
        "    half_half_logits = nnterp_gpt2.logits.save()\n",
        "\n",
        "with nnterp_gpt2.trace(\"Hello world\"):\n",
        "    vanilla_logits = nnterp_gpt2.logits.save()\n",
        "\n",
        "assert th.allclose(vanilla_logits, half_half_logits)  # they should be the same\n",
        "\n",
        "# Direct steering\n",
        "steering_vector = th.randn(768)  # gpt2 hidden size\n",
        "with nnterp_gpt2.trace(\"The weather today is\"):\n",
        "    nnterp_gpt2.steer(layers=[1, 3], steering_vector=steering_vector, factor=0.5)"
      ]
    },
    {
      "cell_type": "markdown",
      "id": "b783b615",
      "metadata": {},
      "source": [
        "## 6. Specific Token Activation Collection\n",
        "\n",
        "`nnterp` provides utilities for collecting activations efficiently:"
      ]
    },
    {
      "cell_type": "code",
<<<<<<< HEAD
      "execution_count": null,
      "id": "611a2f3d",
      "metadata": {
        "id": "611a2f3d",
        "outputId": "90a1f5d2-dec6-4c93-d2fe-2a34bc6d8fe3"
      },
      "outputs": [],
=======
      "execution_count": 10,
      "id": "6c33979c",
      "metadata": {},
      "outputs": [
        {
          "name": "stdout",
          "output_type": "stream",
          "text": [
            "Batched activations shape: torch.Size([3, 100, 768])\n"
          ]
        }
      ],
>>>>>>> 9f6bf8b9
      "source": [
        "from nnterp.nnsight_utils import (\n",
        "    get_token_activations,\n",
        "    collect_token_activations_batched,\n",
        ")\n",
        "\n",
        "# Collect activations for specific tokens\n",
        "prompts = [\"The capital of France is\", \"The weather today is\"]\n",
        "with nnterp_gpt2.trace(prompts) as tracer:\n",
        "    # Get last token activations for all layers\n",
        "    activations = get_token_activations(nnterp_gpt2, prompts, idx=-1, tracer=tracer)\n",
        "    # activations shape: (num_layers, batch_size, hidden_size)\n",
        "\n",
        "# For large datasets, use batched collection\n",
        "large_prompts = [\"Sample text \" + str(i) for i in range(100)]\n",
        "batch_activations = collect_token_activations_batched(\n",
        "    nnterp_gpt2,\n",
        "    large_prompts,\n",
        "    batch_size=16,\n",
        "    layers=[3, 9, 11],  # Only collect specific layers, default is all layers\n",
        "    idx=-1,  # Last token (default)\n",
        ")\n",
        "print(f\"Batched activations shape: {batch_activations.shape}\")"
      ]
    },
    {
      "cell_type": "markdown",
      "id": "e1a92f9a",
      "metadata": {},
      "source": [
        "## 7. Prompt Utilities\n",
        "\n",
        "`nnterp` provides utilities for working with prompts and tracking probabilities of first tokens of certain strings. It tracks both the first token of \"string\" and \" string\".\n",
        "\n",
        "You can provide multiple string per category, the probabilities returned will be the sum of the probabilities of all the first tokens of the strings."
      ]
    },
    {
      "cell_type": "code",
<<<<<<< HEAD
      "execution_count": null,
      "id": "6785fc77",
      "metadata": {
        "colab": {
          "referenced_widgets": [
            "fd48b349fa8c42f09311e96724480d2e"
          ]
        },
        "id": "6785fc77",
        "outputId": "1429c035-8da2-48f5-8dc5-6d6994f47d27"
      },
      "outputs": [],
=======
      "execution_count": 11,
      "id": "149f0c3f",
      "metadata": {},
      "outputs": [
        {
          "name": "stdout",
          "output_type": "stream",
          "text": [
            "target: ['Paris', 'ĠParis']\n",
            "traps: ['London', 'ĠLondon', 'Mad', 'ĠMadrid']\n",
            "longstring: ['the', 'Ġthe']\n",
            "target: ['J', 'ĠJupiter']\n",
            "traps: ['Earth', 'ĠEarth', 'Ne', 'ĠNeptune']\n",
            "longstring: ['Pal', 'ĠPalace']\n"
          ]
        },
        {
          "data": {
            "application/vnd.jupyter.widget-view+json": {
              "model_id": "e0fd89fc88064f339f8c10419acea9d4",
              "version_major": 2,
              "version_minor": 0
            },
            "text/plain": [
              "Running prompts:   0%|          | 0/1 [00:00<?, ?it/s]"
            ]
          },
          "metadata": {},
          "output_type": "display_data"
        },
        {
          "name": "stdout",
          "output_type": "stream",
          "text": [
            "Target token probabilities:\n",
            "  target: shape torch.Size([2, 1])\n",
            "  traps: shape torch.Size([2, 1])\n",
            "  longstring: shape torch.Size([2, 1])\n"
          ]
        }
      ],
>>>>>>> 9f6bf8b9
      "source": [
        "from nnterp.prompt_utils import Prompt, run_prompts\n",
        "\n",
        "# Create prompts with target tokens to track\n",
        "prompt1 = Prompt.from_strings(\n",
        "    \"The capital of France (not England or Spain) is\",\n",
        "    {\n",
        "        \"target\": \"Paris\",\n",
        "        \"traps\": [\"London\", \"Madrid\"],\n",
        "        \"longstring\": \"the country of France\",\n",
        "    },\n",
        "    nnterp_gpt2.tokenizer,\n",
        ")\n",
        "for name, tokens in prompt1.target_tokens.items():\n",
        "    print(f\"{name}: {nnterp_gpt2.tokenizer.convert_ids_to_tokens(tokens)}\")\n",
        "\n",
        "prompt2 = Prompt.from_strings(\n",
        "    \"The largest planet (not Earth or Neptune) is\",\n",
        "    {\"target\": \"Jupiter\", \"traps\": [\"Earth\", \"Neptune\"], \"longstring\": \"Palace planet\"},\n",
        "    nnterp_gpt2.tokenizer,\n",
        ")\n",
        "for name, tokens in prompt2.target_tokens.items():\n",
        "    print(f\"{name}: {nnterp_gpt2.tokenizer.convert_ids_to_tokens(tokens)}\")\n",
        "\n",
        "# Run prompts and get probabilities for target tokens\n",
        "results = run_prompts(nnterp_gpt2, [prompt1, prompt2], batch_size=2)\n",
        "print(\"Target token probabilities:\")\n",
        "for target, probs in results.items():\n",
        "    print(f\"  {target}: shape {probs.shape}\")"
      ]
    },
    {
      "cell_type": "markdown",
      "id": "e661dcb8",
      "metadata": {},
      "source": [
        "## 8. Interventions\n",
        "\n",
        "`nnterp` provides several intervention methods inspired by mechanistic interpretability research:"
      ]
    },
    {
      "cell_type": "code",
<<<<<<< HEAD
      "execution_count": null,
      "id": "79776001",
      "metadata": {
        "id": "79776001",
        "outputId": "2dfc7fa7-fdd7-4bac-edd5-fca17a115730"
      },
      "outputs": [],
=======
      "execution_count": 12,
      "id": "c34179bd",
      "metadata": {},
      "outputs": [
        {
          "name": "stdout",
          "output_type": "stream",
          "text": [
            "Logit lens output shape: torch.Size([2, 12, 50257])\n",
            "repeat_prompt: TargetPrompt(prompt='car:car\\n\\ncross:cross\\n\\nazdrfa:azdrfa\\n\\n*', index_to_patch=-1)\n",
            "custom_repeat_prompt: TargetPrompt(prompt='car:car\\n\\ncross:cross\\n\\nazdrfa:azdrfa\\n\\n*', index_to_patch=-1)\n",
            "patchscope_probs: torch.Size([2, 12, 50257])\n"
          ]
        }
      ],
>>>>>>> 9f6bf8b9
      "source": [
        "from nnterp.interventions import (\n",
        "    logit_lens,\n",
        "    patchscope_lens,\n",
        "    TargetPrompt,\n",
        "    repeat_prompt,\n",
        "    steer,\n",
        ")\n",
        "\n",
        "# Logit Lens: See predictions at each layer\n",
        "prompts = [\"The capital of France is\", \"The sun rises in the\"]\n",
        "probs = logit_lens(nnterp_gpt2, prompts)\n",
        "print(f\"Logit lens output shape: {probs.shape}\")  # (batch, layers, vocab)\n",
        "\n",
        "# Patchscope: Replace activations from one context into another\n",
        "source_prompts = [\"Paris is beautiful\", \"London is foggy\"]\n",
        "custom_target_prompt = TargetPrompt(\"city: Paris\\nfood: croissant\\n?\", -1)\n",
        "target_prompt = repeat_prompt()  # Creates a repetition task\n",
        "custom_repeat_prompt = repeat_prompt(\n",
        "    words=[\"car\", \"cross\", \"azdrfa\"],\n",
        "    rel=\":\",\n",
        "    sep=\"\\n\\n\",\n",
        "    placeholder=\"*\",\n",
        ")\n",
        "print(f\"repeat_prompt: {custom_repeat_prompt}\")\n",
        "print(f\"custom_repeat_prompt: {custom_repeat_prompt}\")\n",
        "patchscope_probs = patchscope_lens(\n",
        "    nnterp_gpt2, source_prompts=source_prompts, target_patch_prompts=target_prompt\n",
        ")\n",
        "print(f\"patchscope_probs: {patchscope_probs.shape}\")\n",
        "\n",
        "# Steering with intervention function\n",
        "with nnterp_gpt2.trace(\"The weather is\"):\n",
        "    steer(nnterp_gpt2, layers=[5, 10], steering_vector=steering_vector)"
      ]
    },
    {
      "cell_type": "markdown",
      "id": "0f50694e",
      "metadata": {
        "lines_to_next_cell": 0
      },
      "source": [
        "You can use a combination of run_prompts and interventions to get the probabilities of certain tokens according to your custom intervention."
      ]
    },
    {
      "cell_type": "code",
      "execution_count": null,
      "id": "074c3253",
      "metadata": {
        "lines_to_next_cell": 2
      },
<<<<<<< HEAD
      "outputs": [],
=======
      "outputs": [
        {
          "data": {
            "application/vnd.jupyter.widget-view+json": {
              "model_id": "ef4899795501417aac2e47802790b0d2",
              "version_major": 2,
              "version_minor": 0
            },
            "text/plain": [
              "Running prompts:   0%|          | 0/1 [00:00<?, ?it/s]"
            ]
          },
          "metadata": {},
          "output_type": "display_data"
        },
        {
          "name": "stdout",
          "output_type": "stream",
          "text": [
            "target: torch.Size([2, 12])\n",
            "english: torch.Size([2, 12])\n",
            "format: torch.Size([2, 12])\n"
          ]
        },
        {
          "ename": "ModuleNotFoundError",
          "evalue": "No module named 'plotly'",
          "output_type": "error",
          "traceback": [
            "\u001b[31m---------------------------------------------------------------------------\u001b[39m",
            "\u001b[31mModuleNotFoundError\u001b[39m                       Traceback (most recent call last)",
            "\u001b[36mCell\u001b[39m\u001b[36m \u001b[39m\u001b[32mIn[13]\u001b[39m\u001b[32m, line 22\u001b[39m\n\u001b[32m     19\u001b[39m     \u001b[38;5;28mprint\u001b[39m(\u001b[33mf\u001b[39m\u001b[33m\"\u001b[39m\u001b[38;5;132;01m{\u001b[39;00mcategory\u001b[38;5;132;01m}\u001b[39;00m\u001b[33m: \u001b[39m\u001b[38;5;132;01m{\u001b[39;00mprobs.shape\u001b[38;5;132;01m}\u001b[39;00m\u001b[33m\"\u001b[39m)  \u001b[38;5;66;03m# (batch, layers)\u001b[39;00m\n\u001b[32m     21\u001b[39m \u001b[38;5;66;03m# Create a plotly plot showing mean probabilities for each category across layers\u001b[39;00m\n\u001b[32m---> \u001b[39m\u001b[32m22\u001b[39m \u001b[38;5;28;01mimport\u001b[39;00m\u001b[38;5;250m \u001b[39m\u001b[34;01mplotly\u001b[39;00m\u001b[34;01m.\u001b[39;00m\u001b[34;01mgraph_objects\u001b[39;00m\u001b[38;5;250m \u001b[39m\u001b[38;5;28;01mas\u001b[39;00m\u001b[38;5;250m \u001b[39m\u001b[34;01mgo\u001b[39;00m\n\u001b[32m     24\u001b[39m \u001b[38;5;66;03m# Calculate mean probabilities across batches for each category and layer\u001b[39;00m\n\u001b[32m     25\u001b[39m mean_probs = {category: probs.mean(dim=\u001b[32m0\u001b[39m) \u001b[38;5;28;01mfor\u001b[39;00m category, probs \u001b[38;5;129;01min\u001b[39;00m results.items()}\n",
            "\u001b[31mModuleNotFoundError\u001b[39m: No module named 'plotly'"
          ]
        },
        {
          "ename": "",
          "evalue": "",
          "output_type": "error",
          "traceback": [
            "\u001b[1;31mThe Kernel crashed while executing code in the current cell or a previous cell. \n",
            "\u001b[1;31mPlease review the code in the cell(s) to identify a possible cause of the failure. \n",
            "\u001b[1;31mClick <a href='https://aka.ms/vscodeJupyterKernelCrash'>here</a> for more info. \n",
            "\u001b[1;31mView Jupyter <a href='command:jupyter.viewOutput'>log</a> for further details."
          ]
        }
      ],
>>>>>>> 9f6bf8b9
      "source": [
        "demo_model = nnterp_gpt2\n",
        "# uncomment if you have a GPU for cooler results\n",
        "# demo_model = StandardizedTransformer(\"google/gemma-2-2b\")\n",
        "\n",
        "prompts_str = [\n",
        "    \"The translation of 'car' in French is\",\n",
        "    \"The translation of 'cat' in Spanish is\",\n",
        "]\n",
        "tokens = [\n",
        "    {\"target\": [\"voiture\", \"bagnole\"], \"english\": \"car\", \"format\": \"'\"},\n",
        "    {\"target\": [\"gato\", \"minino\"], \"english\": \"cat\", \"format\": \"'\"},\n",
        "]\n",
        "prompts = [\n",
        "    Prompt.from_strings(prompt, tokens, demo_model.tokenizer)\n",
        "    for prompt, tokens in zip(prompts_str, tokens)\n",
        "]\n",
        "results = run_prompts(demo_model, prompts, batch_size=2, get_probs_func=logit_lens)\n",
        "for category, probs in results.items():\n",
        "    print(f\"{category}: {probs.shape}\")  # (batch, layers)\n",
        "\n",
        "# Create a plotly plot showing mean probabilities for each category across layers\n",
        "import plotly.graph_objects as go\n",
        "\n",
        "# Calculate mean probabilities across batches for each category and layer\n",
        "mean_probs = {category: probs.mean(dim=0) for category, probs in results.items()}\n",
        "\n",
        "fig = go.Figure()\n",
        "\n",
        "# Add a line for each category\n",
        "for category, probs in mean_probs.items():\n",
        "    fig.add_trace(\n",
        "        go.Scatter(\n",
        "            x=list(range(len(probs))),\n",
        "            y=probs.tolist(),\n",
        "            mode=\"lines+markers\",\n",
        "            name=category,\n",
        "            line=dict(width=2),\n",
        "            marker=dict(size=6),\n",
        "        )\n",
        "    )\n",
        "\n",
        "fig.update_layout(\n",
        "    title=\"Mean Token Probabilities Across Layers\",\n",
        "    xaxis_title=\"Layer\",\n",
        "    yaxis_title=\"Mean Probability\",\n",
        "    hovermode=\"x unified\",\n",
        "    template=\"plotly_white\",\n",
        ")\n",
        "\n",
        "fig.show()"
      ]
    },
    {
      "cell_type": "markdown",
      "id": "f5ec6bce",
      "metadata": {},
      "source": [
        "## 9. Visualization\n",
        "\n",
        "Finally, `nnterp` provides visualization utilities for analyzing model probabilities and prompts:"
      ]
    },
    {
      "cell_type": "code",
      "execution_count": null,
<<<<<<< HEAD
      "id": "e63b784e",
      "metadata": {
        "id": "e63b784e",
        "outputId": "adae7b76-a052-4888-8708-cef19c8daaf9"
      },
=======
      "id": "09369de6",
      "metadata": {},
>>>>>>> 9f6bf8b9
      "outputs": [],
      "source": [
        "from nnterp.display import plot_topk_tokens, prompts_to_df\n",
        "\n",
        "probs = logit_lens(demo_model, prompts_str[0])\n",
        "# Visualize top tokens from logit lens\n",
        "plot_topk_tokens(\n",
        "    probs[0],\n",
        "    demo_model.tokenizer,\n",
        "    k=5,\n",
        "    width=1000,\n",
        "    height=1000,\n",
        "    title=\"Top 5 tokens at each layer for 'The translation of 'car' in French is\",\n",
        ")\n",
        "\n",
        "# Convert prompts to DataFrame for analysis\n",
        "df = prompts_to_df(prompts, demo_model.tokenizer)\n",
        "print(\"\\nPrompts DataFrame:\")\n",
        "display(df)"
      ]
    },
    {
      "cell_type": "markdown",
      "id": "337c0673",
      "metadata": {},
      "source": [
        "# Advanced usage"
      ]
    },
    {
      "cell_type": "markdown",
      "id": "e5d6c6a9",
      "metadata": {},
      "source": [
        "Sometime, your model might not be supported yet by nnterp. In this case, you'll be able to use a `RenameConfig` to properly initialize your model.\n",
        "\n",
        "In this section, I'll show you the steps I took to add support for the `gpt2` to `nnterp`."
      ]
    },
    {
      "cell_type": "markdown",
      "id": "a1deded2",
      "metadata": {},
      "source": [
        "###  Renaming a module not automatically renamed\n",
        "\n",
        "Let's say that you load a `gpt2` model that is a bit special: every module is called \"super_module\" instead of \"module\".\n",
        "\n",
        "First, let's build such a model:"
      ]
    },
    {
      "cell_type": "code",
      "execution_count": null,
<<<<<<< HEAD
      "id": "1f5361b1",
      "metadata": {
        "id": "1f5361b1",
        "outputId": "6720cdae-69b8-4269-f238-60e29009993e"
      },
=======
      "id": "45d8af2c",
      "metadata": {},
>>>>>>> 9f6bf8b9
      "outputs": [],
      "source": [
        "from transformers import AutoModelForCausalLM\n",
        "\n",
        "model = AutoModelForCausalLM.from_pretrained(\"gpt2\")\n",
        "for layer in model.transformer.h:\n",
        "    layer.super_mlp = layer.mlp\n",
        "    delattr(layer, \"mlp\")\n",
        "    layer.super_attn = layer.attn\n",
        "    delattr(layer, \"attn\")\n",
        "model.transformer.super_h = model.transformer.h\n",
        "delattr(model.transformer, \"h\")\n",
        "# Let's keep the final layer norm as is\n",
        "# model.transformer.super_ln_f = model.transformer.ln_f\n",
        "# delattr(model.transformer, \"ln_f\")\n",
        "model.super_transformer = model.transformer\n",
        "delattr(model, \"transformer\")\n",
        "print(model)"
      ]
    },
    {
      "cell_type": "markdown",
      "id": "35a9399b",
      "metadata": {},
      "source": [
        "now if we try to use nnterp, the renaming check automatically performed will fail:"
      ]
    },
    {
      "cell_type": "code",
      "execution_count": null,
<<<<<<< HEAD
      "id": "0a9e05a4",
      "metadata": {
        "id": "0a9e05a4",
        "outputId": "539ce07a-df03-4833-914c-7cbf9a6dd29e"
      },
=======
      "id": "5e618552",
      "metadata": {},
>>>>>>> 9f6bf8b9
      "outputs": [],
      "source": [
        "from nnterp import StandardizedTransformer\n",
        "from traceback import print_exc\n",
        "\n",
        "try:\n",
        "    StandardizedTransformer(model)\n",
        "except Exception as e:\n",
        "    print_exc()"
      ]
    },
    {
      "cell_type": "markdown",
      "id": "4718b85b",
      "metadata": {},
      "source": [
        "`nnterp` can't find the layers because they're located under `super_transformer`, that nnterp doesn't know about. We have 2 choices in this case:\n",
        "1. Rename `super_transformer` to `model` and `super_h` to `layers` such that it matches the `model.model.layers` Llama architecture and let `nnterp` do the rest.\n",
        "2. Rename `super_transformer.super_h` directly to `layers`, matching the StandardizedTransformer architecture.\n",
        "\n",
        "Let's try the second option first. And let's not forget that we still need to rename\n",
        "\n",
        "In order to do that we can instantiate a `StandardizedTransformer` with a `RenameConfig` with the correct aliases provided."
      ]
    },
    {
      "cell_type": "code",
      "execution_count": null,
<<<<<<< HEAD
      "id": "5405d65b",
      "metadata": {
        "id": "5405d65b",
        "outputId": "583a34cd-32ae-4fce-fefd-a1bb2f3b24ab"
      },
=======
      "id": "f57a33bc",
      "metadata": {},
>>>>>>> 9f6bf8b9
      "outputs": [],
      "source": [
        "from nnterp.rename_utils import RenameConfig\n",
        "\n",
        "rename_cfg = RenameConfig(\n",
        "    layers_name=\"super_transformer.super_h\",\n",
        "    attn_name=\"super_attn\",\n",
        "    mlp_name=\"super_mlp\",\n",
        ")\n",
        "try:\n",
        "    StandardizedTransformer(model, rename_config=rename_cfg)\n",
        "except Exception as e:\n",
        "    print_exc()"
      ]
    },
    {
      "cell_type": "markdown",
      "id": "a71b0a52",
      "metadata": {},
      "source": [
        "We're still getting an error because `nnterp` doesn't find the `ln_f`. This is because `nnterp` will automatically rename the `ln_f` to `ln_final`, but fails to rename `model.ln_final` to `ln_final`. Again, we can either rename `super_transformer` to `model` or directly rename `super_transformer.ln_f` to `ln_final`.\n",
        "\n",
        "⚠️ The code will still fail, because our \"super_gpt2\" model can't run its forward pass as we deleted its modules."
      ]
    },
    {
      "cell_type": "code",
      "execution_count": null,
<<<<<<< HEAD
      "id": "fbc45cfb",
      "metadata": {
        "id": "fbc45cfb",
        "outputId": "ad5b00b9-418b-474d-f580-fc89c2bf1f06"
      },
=======
      "id": "64b86b02",
      "metadata": {},
>>>>>>> 9f6bf8b9
      "outputs": [],
      "source": [
        "rename_cfg = RenameConfig(\n",
        "    model_name=\"super_transformer\",\n",
        "    layers_name=\"super_h\",\n",
        "    attn_name=\"super_attn\",\n",
        "    mlp_name=\"super_mlp\",\n",
        "    ln_final_name=\"super_transformer.ln_f\",\n",
        ")\n",
        "from transformers import AutoConfig\n",
        "\n",
        "try:\n",
        "    StandardizedTransformer(\n",
        "        model, rename_config=rename_cfg, config=AutoConfig.from_pretrained(\"gpt2\")\n",
        "    )\n",
        "except Exception as e:\n",
        "    print_exc()"
      ]
    },
    {
      "cell_type": "markdown",
      "id": "a2f99d41",
      "metadata": {},
      "source": [
        "## Adding attention probabilities support"
      ]
    },
    {
      "cell_type": "markdown",
      "id": "076d4d81",
      "metadata": {},
      "source": [
        "To access the attention probabilities, `nnterp` uses the `NNsight` ability to hook on most intermediate variables of the forward pass. This is very architecture dependent, as even 2 equivalent models, if they use different names for the intermediate variables, will need different hooks.\n",
        "\n",
        "As I'm writing this tutorial, I'm adding support for attention probabilities for `GPTJ` models."
      ]
    },
    {
      "cell_type": "code",
      "execution_count": null,
<<<<<<< HEAD
      "id": "2a9b4448",
      "metadata": {
        "id": "2a9b4448",
        "outputId": "828fc401-8844-42b1-c7bf-60689939c7db"
      },
=======
      "id": "dc5bf6f4",
      "metadata": {},
>>>>>>> 9f6bf8b9
      "outputs": [],
      "source": [
        "from nnterp import StandardizedTransformer\n",
        "\n",
        "gptj = StandardizedTransformer(\n",
        "    \"yujiepan/gptj-tiny-random\"\n",
        ")  # In the current version of nnterp, this will work out of the box"
      ]
    },
    {
      "cell_type": "markdown",
      "id": "88e1b5d5",
      "metadata": {},
      "source": [
        "As you can see, when you load a model,`nnterp` will automatically test if the attention probabilities hook is working and returns a tensor of shape `(batch_size, num_heads, seq_len, seq_len)` where the last dimension sums to 1. In this case, the test failed and `nnterp` logs the error.\n",
        "\n",
        "Now let's look at the `yujiepan/gptj-tiny-random` forward pass and try to understand where are the attention probabilities computed"
      ]
    },
    {
      "cell_type": "code",
      "execution_count": null,
<<<<<<< HEAD
      "id": "29d43ea2",
      "metadata": {
        "id": "29d43ea2",
        "outputId": "3a2e78fe-61c7-4e73-86d0-3ef8d757cca8"
      },
=======
      "id": "cc7148a9",
      "metadata": {},
>>>>>>> 9f6bf8b9
      "outputs": [],
      "source": [
        "from nnterp.utils import display_source\n",
        "\n",
        "display_source(gptj.attentions[0].source)"
      ]
    },
    {
      "cell_type": "markdown",
      "id": "6a3755d0",
      "metadata": {},
      "source": [
        "Lines 60-61:\n",
        "```py\n",
        "                                60     # compute self-attention: V x Softmax(QK^T)\n",
        " self__attn_0                -> 61     attn_output, attn_weights = self._attn(query, key, value, attention_mask, head_mask)\n",
        " ```\n",
        "⚠️ Be careful! if you set the hook here, you'll be able to successfully access the attention probabilities, but not to edit them! ⚠️\n",
        "\n",
        "We need to check the source of `self__attn_0` to see where `attn_weights` is used. In order to access a deeper variable like this, we have to actually run the model with `trace` or `scan`. I'd advise to start with `scan` first, but switch to `trace` if you encounter an error."
      ]
    },
    {
      "cell_type": "code",
      "execution_count": null,
<<<<<<< HEAD
      "id": "a1f88b6d",
      "metadata": {
        "id": "a1f88b6d",
        "outputId": "d874b7d8-1b34-4118-975b-612e3b0b3c57"
      },
=======
      "id": "01b91759",
      "metadata": {},
>>>>>>> 9f6bf8b9
      "outputs": [],
      "source": [
        "with gptj.scan(\"a\"):\n",
        "    display_source(gptj.attentions[0].source.self__attn_0.source)"
      ]
    },
    {
      "cell_type": "markdown",
      "id": "d662d5c4",
      "metadata": {},
      "source": [
        "Here, line 20-24:\n",
        "```py\n",
        " self_attn_dropout_0     -> 20     attn_weights = self.attn_dropout(attn_weights)\n",
        "                            21\n",
        "                            22     # Mask heads if we want to\n",
        "                            23     if head_mask is not None:\n",
        "                            24         attn_weights = attn_weights * head_mask\n",
        "```\n",
        "\n",
        "In the current `NNsight` version, the results of operators like `*` are not hooked. But even if they were, I'd be careful to use line 24 here, as it's inside a `if` statement. Therefore, we'll use `self_attn_dropout_0` instead.\n",
        "\n",
        "Note that we could also look at `torch_matmul_1` input and edit the value here. However, this looks less robust to me as it assumes this is the only place where `attn_weights` is used."
      ]
    },
    {
      "cell_type": "code",
      "execution_count": null,
<<<<<<< HEAD
      "id": "2df59d43",
      "metadata": {
        "id": "2df59d43",
        "outputId": "b1e04a79-26a5-4351-936f-f2da57e30947"
      },
=======
      "id": "402b7798",
      "metadata": {},
>>>>>>> 9f6bf8b9
      "outputs": [],
      "source": [
        "import torch as th\n",
        "\n",
        "with gptj.scan(th.tensor([[1, 2, 3]])):\n",
        "    print(\n",
        "        gptj.attentions[0].source.self__attn_0.source.self_attn_dropout_0.output.shape\n",
        "    )"
      ]
    },
    {
      "cell_type": "markdown",
      "id": "03f580ca",
      "metadata": {},
      "source": [
        "Nice! The shape looks good. Now we can initialize our model with the right RenameConfig, and let `nnterp` run the tests for us.\n",
        "\n",
        "To do this, we'll need to create a `AttnProbFunction` and implement the `get_attention_prob_source` method."
      ]
    },
    {
      "cell_type": "code",
      "execution_count": null,
<<<<<<< HEAD
      "id": "e814dce9",
      "metadata": {
        "id": "e814dce9",
        "outputId": "63322d64-6de3-42ab-c57e-8e1144e43163"
      },
=======
      "id": "1d8ffe15",
      "metadata": {},
>>>>>>> 9f6bf8b9
      "outputs": [],
      "source": [
        "from nnterp.rename_utils import AttnProbFunction, RenameConfig\n",
        "\n",
        "\n",
        "class GPTJAttnProbFunction(AttnProbFunction):\n",
        "\n",
        "    def get_attention_prob_source(\n",
        "        self, attention_module, return_module_source: bool = False\n",
        "    ):\n",
        "        if return_module_source:\n",
        "            # in this case, return source of the module from where the attention probabilities are computed\n",
        "            return attention_module.source.self__attn_0.source\n",
        "        else:\n",
        "            # in this case, return the attention probabilities hook\n",
        "            return attention_module.source.self__attn_0.source.self_attn_dropout_0\n",
        "\n",
        "\n",
        "gptj = StandardizedTransformer(\n",
        "    \"yujiepan/gptj-tiny-random\",\n",
        "    rename_config=RenameConfig(attn_prob_source=GPTJAttnProbFunction()),\n",
        ")\n",
        "\n",
        "with gptj.trace(\"Hello world!\"):\n",
        "    batch_size, seq_len = gptj.input_size\n",
        "    attn_probs = gptj.attention_probabilities[0].save()\n",
        "    print(f\"attn_probs.shape: {attn_probs.shape}\")\n",
        "    assert attn_probs.shape == (batch_size, gptj.num_heads, seq_len, seq_len)\n",
        "    gptj.attention_probabilities[0] = attn_probs / 2\n",
        "    corrupt_logits = gptj.logits.save()\n",
        "\n",
        "with gptj.trace(\"Hello world!\"):\n",
        "    clean_logits = gptj.logits.save()\n",
        "\n",
        "assert gptj.attention_probabilities.enabled\n",
        "assert not th.allclose(clean_logits, corrupt_logits)\n",
        "summed_attn_probs = attn_probs.sum(dim=-1)\n",
        "assert th.allclose(summed_attn_probs, th.ones_like(summed_attn_probs))"
      ]
    },
    {
      "cell_type": "markdown",
      "id": "874995da",
      "metadata": {},
      "source": [
        "## Summary\n",
        "\n",
        "`nnterp` provides a unified, standardized interface for working with transformer models, built on top of `nnsight`. Key features include:\n",
        "\n",
        "1. **Standardized naming** across all transformer architectures\n",
        "2. **Easy access** to layer/attention/MLP inputs and outputs\n",
        "3. **Built-in methods** for common operations (steering, skipping layers, projecting to vocab)\n",
        "4. **Efficient activation collection** with batching support\n",
        "5. **Prompt utilities** for tracking target tokens\n",
        "6. **Intervention methods** from mechanistic interpretability research\n",
        "7. **Visualization tools** for analyzing model behavior\n",
        "\n",
        "All of this while maintaining the full power and flexibility of `nnsight` under the hood!"
      ]
    },
    {
      "cell_type": "markdown",
      "id": "4bc4bcc7",
      "metadata": {},
      "source": [
        "# Appendix: `NNsight` cheatsheet"
      ]
    },
    {
      "cell_type": "markdown",
      "id": "6300a0e7",
      "metadata": {},
      "source": [
        "## 1) You must execute your interventions in order\n",
        "In the new `NNsight` versions, it is enforced that you must access to model internals *in the same order* as the model execute them."
      ]
    },
    {
      "cell_type": "code",
      "execution_count": null,
<<<<<<< HEAD
      "id": "74bc15e1",
      "metadata": {
        "id": "74bc15e1",
        "outputId": "71b9e75b-fba3-42a7-adc3-c861f7a78a8e"
      },
=======
      "id": "cec3d994",
      "metadata": {},
>>>>>>> 9f6bf8b9
      "outputs": [],
      "source": [
        "from nnterp import StandardizedTransformer\n",
        "from traceback import print_exc\n",
        "\n",
        "nnterp_gpt2 = StandardizedTransformer(\"gpt2\")\n",
        "try:\n",
        "    with nnterp_gpt2.trace(\"My tailor is rich\"):\n",
        "        l2 = nnterp_gpt2.layers_output[2]\n",
        "        l1 = nnterp_gpt2.layers_output[1]  # will fail! You need to collect l1 before l2\n",
        "except Exception as e:\n",
        "    print_exc()"
      ]
    },
    {
      "cell_type": "markdown",
      "id": "2255426b",
      "metadata": {},
      "source": [
        "## 2) Gradient computation\n",
        "To compute gradients, you need to open a `.backward()` context, and save the gradients *inside it*."
      ]
    },
    {
      "cell_type": "code",
      "execution_count": null,
      "id": "7bac27d5",
      "metadata": {},
      "outputs": [],
      "source": [
        "with nnterp_gpt2.trace(\"My tailor is rich\"):\n",
        "    l1_out = nnterp_gpt2.layers_output[1]  # get l1 before accessing logits\n",
        "    logits = nnterp_gpt2.output.logits\n",
        "    with logits.sum().backward(\n",
        "        retain_graph=True\n",
        "    ):  # use retain_graph if you want to do multiple backprops\n",
        "        if False:\n",
        "            l1_grad = nnterp_gpt2.layers_output[1].grad.save()\n",
        "            # this would fail as we'd access nnterp_gpt2.layers_output[1] after nnterp_gpt2.output\n",
        "        l1_grad = l1_out.grad.save()\n",
        "    with (logits.sum() ** 2).backward():\n",
        "        l1_grad_2 = l1_out.grad.save()\n",
        "\n",
        "assert not th.allclose(l1_grad, l1_grad_2)"
      ]
    },
    {
      "cell_type": "markdown",
      "id": "7809aa53",
      "metadata": {},
      "source": [
        "## 3) Use tracer.stop() to save useless computations\n",
        "If you're just computing activations, don't forget to call `tracer.stop()` at the end of your trace. This will stop the model from executing the rest of its computations, and save you some time, as demonstrated below (with the contribution of Claude 4 Sonnet)."
      ]
    },
    {
      "cell_type": "code",
      "execution_count": null,
      "id": "c2ac14c2",
      "metadata": {
        "lines_to_next_cell": 2
      },
      "outputs": [],
      "source": [
        "import time\n",
        "import pandas as pd\n",
        "\n",
        "print(\n",
        "    \"🎭 Welcome to the Theatrical Performance Comparison! 🎭\\n\"\n",
        "    + \"=\" * 60\n",
        "    + \"\\n\\n🐌 ACT I: 'The Tragedy of the Unstoppable Tracer' 🐌\\nIn which our hero forgets to call tracer.stop()...\"\n",
        ")\n",
        "\n",
        "start_time = time.time()\n",
        "for _ in range(30):\n",
        "    with nnterp_gpt2.trace([\"Neel Samba\", \"Chris Aloha\"]):\n",
        "        out5 = nnterp_gpt2.layers_output[5].save()\n",
        "end_time = time.time()\n",
        "nostop_time = end_time - start_time\n",
        "\n",
        "print(\n",
        "    f\"⏰ Duration of suffering: {nostop_time:.4f} seconds\\n\\n⚡ ACT II: 'The Redemption of the Stopped Tracer' ⚡\\nOur hero learns the ancient art of tracer.stop()...\"\n",
        ")\n",
        "\n",
        "\n",
        "start_time = time.time()\n",
        "for _ in range(30):\n",
        "    with nnterp_gpt2.trace([\"Neel Samba\", \"Chris Aloha\"]) as tracer:\n",
        "        out5 = nnterp_gpt2.layers_output[5].save()\n",
        "        tracer.stop()\n",
        "end_time = time.time()\n",
        "stop_time = end_time - start_time\n",
        "\n",
        "print(f\"⏰ Duration of enlightenment: {stop_time:.4f} seconds\")\n",
        "\n",
        "speedup = nostop_time / stop_time\n",
        "time_saved = nostop_time - stop_time\n",
        "\n",
        "# fun display\n",
        "print(\"\\n\" + \"=\" * 60 + \"\\n🎉 THE GRAND RESULTS SPECTACULAR! 🎉\\n\" + \"=\" * 60)\n",
        "results_df = pd.DataFrame(\n",
        "    {\n",
        "        \"🎭 Performance Type\": [\n",
        "            \"Without tracer.stop() 🐌\",\n",
        "            \"With tracer.stop() ⚡\",\n",
        "            \"Time Saved 💰\",\n",
        "        ],\n",
        "        \"⏱️ Time (seconds)\": [\n",
        "            f\"{nostop_time:.4f}\",\n",
        "            f\"{stop_time:.4f}\",\n",
        "            f\"{time_saved:.4f}\",\n",
        "        ],\n",
        "        \"🎯 Rating\": [\"Tragic 😭\", \"Magnificent! 🌟\", \"PROFIT! 📈\"],\n",
        "    }\n",
        ")\n",
        "display(results_df)\n",
        "speedup_bars = int(speedup * 10)\n",
        "meter = \"█\" * min(speedup_bars, 48) + \"░\" * (50 - min(speedup_bars, 48))\n",
        "print(\n",
        "    f\"\\n🏎️ SPEEDUP METER 🏎️\\n┌{'─' * 50}┐\\n│{meter}│\\n└{'─' * 50}┘\\n   💫 COSMIC SPEEDUP: {speedup:.2f}x FASTER! 💫\"\n",
        ")"
      ]
    },
    {
      "cell_type": "markdown",
      "id": "c6008bf2",
      "metadata": {},
      "source": [
        "## 4) Using NNsight builtin cache to collect activations\n",
        "\n",
        "`NNsight 0.5` introduces a builtin way to cache activations during the forward pass. Be careful not to call `tracer.stop()` before all the module of the cache have been accessed.\n",
        "\n",
        "The cache supports both renamed and original module names. You can access cached activations using attribute notation or dictionary keys."
      ]
    },
    {
      "cell_type": "code",
      "execution_count": null,
<<<<<<< HEAD
      "id": "26dfa488",
      "metadata": {
        "id": "26dfa488",
        "outputId": "cae0a1d0-a42b-42e1-ae7d-05923bd4bca5"
      },
=======
      "id": "dfc6ddb0",
      "metadata": {},
>>>>>>> 9f6bf8b9
      "outputs": [],
      "source": [
        "with nnterp_gpt2.trace(\"Hello\") as tracer:\n",
        "    cache = tracer.cache(modules=[layer for layer in nnterp_gpt2.layers[::2]]).save()\n",
        "\n",
        "# Access with renamed names using attribute notation\n",
        "print(cache.model.layers[10].output)\n",
        "# Or using dictionary syntax with renamed path\n",
        "print(cache[\"model.layers.10\"].output)\n",
        "# Original names still work\n",
        "print(cache[\"model.transformer.h.10\"].output)"
      ]
    }
  ],
  "metadata": {
    "colab": {
      "include_colab_link": true,
      "provenance": []
    },
    "jupytext": {
      "cell_metadata_filter": "-all",
      "main_language": "python",
      "notebook_metadata_filter": "-all"
    },
    "kernelspec": {
      "display_name": ".venv",
      "language": "python",
      "name": "python3"
    },
    "language_info": {
      "codemirror_mode": {
        "name": "ipython",
        "version": 3
      },
      "file_extension": ".py",
      "mimetype": "text/x-python",
      "name": "python",
      "nbconvert_exporter": "python",
      "pygments_lexer": "ipython3",
      "version": "3.10.12"
    }
  },
  "nbformat": 4,
  "nbformat_minor": 5
}<|MERGE_RESOLUTION|>--- conflicted
+++ resolved
@@ -63,15 +63,6 @@
     },
     {
       "cell_type": "code",
-<<<<<<< HEAD
-      "execution_count": null,
-      "id": "b13faa7f",
-      "metadata": {
-        "id": "b13faa7f",
-        "outputId": "1973563c-f064-417e-acb8-26af6e451f5d"
-      },
-      "outputs": [],
-=======
       "execution_count": 1,
       "id": "506925b4",
       "metadata": {},
@@ -136,13 +127,11 @@
           ]
         }
       ],
->>>>>>> 9f6bf8b9
       "source": [
         "from transformers import AutoModelForCausalLM\n",
         "\n",
         "print(AutoModelForCausalLM.from_pretrained(\"Maykeye/TinyLLama-v0\"))\n",
-        "print(AutoModelForCausalLM.from_pretrained(\"gpt2\"))\n",
-        "print(AutoModelForCausalLM.from_pretrained(\"yujiepan/qwen3-moe-tiny-random\"))"
+        "print(AutoModelForCausalLM.from_pretrained(\"gpt2\"))"
       ]
     },
     {
@@ -156,15 +145,6 @@
     },
     {
       "cell_type": "code",
-<<<<<<< HEAD
-      "execution_count": null,
-      "id": "b6cbba1f",
-      "metadata": {
-        "id": "b6cbba1f",
-        "outputId": "b9df09da-e2c6-49f8-d71f-5ad0b695f9e9"
-      },
-      "outputs": [],
-=======
       "execution_count": 2,
       "id": "b5e3bbdf",
       "metadata": {},
@@ -212,7 +192,6 @@
           ]
         }
       ],
->>>>>>> 9f6bf8b9
       "source": [
         "from nnsight import LanguageModel\n",
         "\n",
@@ -235,15 +214,6 @@
     },
     {
       "cell_type": "code",
-<<<<<<< HEAD
-      "execution_count": null,
-      "id": "f830ab98",
-      "metadata": {
-        "id": "f830ab98",
-        "outputId": "19534ed2-d33e-4982-f8d1-d63fd90497a4"
-      },
-      "outputs": [],
-=======
       "execution_count": 3,
       "id": "a8b95cf9",
       "metadata": {},
@@ -313,7 +283,6 @@
           ]
         }
       ],
->>>>>>> 9f6bf8b9
       "source": [
         "from nnterp import StandardizedTransformer\n",
         "\n",
@@ -347,15 +316,6 @@
     },
     {
       "cell_type": "code",
-<<<<<<< HEAD
-      "execution_count": null,
-      "id": "e8452f8d",
-      "metadata": {
-        "id": "e8452f8d",
-        "outputId": "254a2890-c288-4e91-9903-a46c557d9c1c"
-      },
-      "outputs": [],
-=======
       "execution_count": 4,
       "id": "dfd93a0e",
       "metadata": {},
@@ -368,7 +328,6 @@
           ]
         }
       ],
->>>>>>> 9f6bf8b9
       "source": [
         "from transformers import __version__ as TRANSFORMERS_VERSION\n",
         "from packaging.version import parse\n",
@@ -443,14 +402,7 @@
         "# You can also access attention and MLP outputs:\n",
         "with nnterp_gpt2.trace(\"hello\"):\n",
         "    attn_output = nnterp_gpt2.attentions_output[3]\n",
-        "    mlp_output = nnterp_gpt2.mlps_output[3]\n",
-        "\n",
-        "# And expert router outputs for MoE models:\n",
-        "nnterp_qwen3_moe = StandardizedTransformer(\"yujiepan/qwen3-moe-tiny-random\")\n",
-        "\n",
-        "with nnterp_qwen3_moe.trace(\"hello\"):\n",
-        "    router_output = nnterp_qwen3_moe.routers_output[1]\n",
-        "    router_probabilities = nnterp_qwen3_moe.router_probabilities[1]\n"
+        "    mlp_output = nnterp_gpt2.mlps_output[3]"
       ]
     },
     {
@@ -494,15 +446,6 @@
     },
     {
       "cell_type": "code",
-<<<<<<< HEAD
-      "execution_count": null,
-      "id": "296ac73f",
-      "metadata": {
-        "id": "296ac73f",
-        "outputId": "7a75f4aa-234f-4e85-fee2-f80910524fb7"
-      },
-      "outputs": [],
-=======
       "execution_count": 7,
       "id": "141813bc",
       "metadata": {},
@@ -515,7 +458,6 @@
           ]
         }
       ],
->>>>>>> 9f6bf8b9
       "source": [
         "import torch as th\n",
         "\n",
@@ -555,15 +497,6 @@
     },
     {
       "cell_type": "code",
-<<<<<<< HEAD
-      "execution_count": null,
-      "id": "4cb2c8d0",
-      "metadata": {
-        "id": "4cb2c8d0",
-        "outputId": "c06dd067-54a9-4aa8-8c8c-3b03bc0bccc9"
-      },
-      "outputs": [],
-=======
       "execution_count": 8,
       "id": "83968d2e",
       "metadata": {},
@@ -649,7 +582,6 @@
           "output_type": "display_data"
         }
       ],
->>>>>>> 9f6bf8b9
       "source": [
         "nnterp_gpt2.attention_probabilities.print_source()  # pretty markdown display in a notebook"
       ]
@@ -717,15 +649,6 @@
     },
     {
       "cell_type": "code",
-<<<<<<< HEAD
-      "execution_count": null,
-      "id": "611a2f3d",
-      "metadata": {
-        "id": "611a2f3d",
-        "outputId": "90a1f5d2-dec6-4c93-d2fe-2a34bc6d8fe3"
-      },
-      "outputs": [],
-=======
       "execution_count": 10,
       "id": "6c33979c",
       "metadata": {},
@@ -738,7 +661,6 @@
           ]
         }
       ],
->>>>>>> 9f6bf8b9
       "source": [
         "from nnterp.nnsight_utils import (\n",
         "    get_token_activations,\n",
@@ -778,20 +700,6 @@
     },
     {
       "cell_type": "code",
-<<<<<<< HEAD
-      "execution_count": null,
-      "id": "6785fc77",
-      "metadata": {
-        "colab": {
-          "referenced_widgets": [
-            "fd48b349fa8c42f09311e96724480d2e"
-          ]
-        },
-        "id": "6785fc77",
-        "outputId": "1429c035-8da2-48f5-8dc5-6d6994f47d27"
-      },
-      "outputs": [],
-=======
       "execution_count": 11,
       "id": "149f0c3f",
       "metadata": {},
@@ -833,7 +741,6 @@
           ]
         }
       ],
->>>>>>> 9f6bf8b9
       "source": [
         "from nnterp.prompt_utils import Prompt, run_prompts\n",
         "\n",
@@ -877,15 +784,6 @@
     },
     {
       "cell_type": "code",
-<<<<<<< HEAD
-      "execution_count": null,
-      "id": "79776001",
-      "metadata": {
-        "id": "79776001",
-        "outputId": "2dfc7fa7-fdd7-4bac-edd5-fca17a115730"
-      },
-      "outputs": [],
-=======
       "execution_count": 12,
       "id": "c34179bd",
       "metadata": {},
@@ -901,7 +799,6 @@
           ]
         }
       ],
->>>>>>> 9f6bf8b9
       "source": [
         "from nnterp.interventions import (\n",
         "    logit_lens,\n",
@@ -955,9 +852,6 @@
       "metadata": {
         "lines_to_next_cell": 2
       },
-<<<<<<< HEAD
-      "outputs": [],
-=======
       "outputs": [
         {
           "data": {
@@ -1005,7 +899,6 @@
           ]
         }
       ],
->>>>>>> 9f6bf8b9
       "source": [
         "demo_model = nnterp_gpt2\n",
         "# uncomment if you have a GPU for cooler results\n",
@@ -1072,16 +965,8 @@
     {
       "cell_type": "code",
       "execution_count": null,
-<<<<<<< HEAD
-      "id": "e63b784e",
-      "metadata": {
-        "id": "e63b784e",
-        "outputId": "adae7b76-a052-4888-8708-cef19c8daaf9"
-      },
-=======
       "id": "09369de6",
       "metadata": {},
->>>>>>> 9f6bf8b9
       "outputs": [],
       "source": [
         "from nnterp.display import plot_topk_tokens, prompts_to_df\n",
@@ -1136,16 +1021,8 @@
     {
       "cell_type": "code",
       "execution_count": null,
-<<<<<<< HEAD
-      "id": "1f5361b1",
-      "metadata": {
-        "id": "1f5361b1",
-        "outputId": "6720cdae-69b8-4269-f238-60e29009993e"
-      },
-=======
       "id": "45d8af2c",
       "metadata": {},
->>>>>>> 9f6bf8b9
       "outputs": [],
       "source": [
         "from transformers import AutoModelForCausalLM\n",
@@ -1177,16 +1054,8 @@
     {
       "cell_type": "code",
       "execution_count": null,
-<<<<<<< HEAD
-      "id": "0a9e05a4",
-      "metadata": {
-        "id": "0a9e05a4",
-        "outputId": "539ce07a-df03-4833-914c-7cbf9a6dd29e"
-      },
-=======
       "id": "5e618552",
       "metadata": {},
->>>>>>> 9f6bf8b9
       "outputs": [],
       "source": [
         "from nnterp import StandardizedTransformer\n",
@@ -1215,16 +1084,8 @@
     {
       "cell_type": "code",
       "execution_count": null,
-<<<<<<< HEAD
-      "id": "5405d65b",
-      "metadata": {
-        "id": "5405d65b",
-        "outputId": "583a34cd-32ae-4fce-fefd-a1bb2f3b24ab"
-      },
-=======
       "id": "f57a33bc",
       "metadata": {},
->>>>>>> 9f6bf8b9
       "outputs": [],
       "source": [
         "from nnterp.rename_utils import RenameConfig\n",
@@ -1253,16 +1114,8 @@
     {
       "cell_type": "code",
       "execution_count": null,
-<<<<<<< HEAD
-      "id": "fbc45cfb",
-      "metadata": {
-        "id": "fbc45cfb",
-        "outputId": "ad5b00b9-418b-474d-f580-fc89c2bf1f06"
-      },
-=======
       "id": "64b86b02",
       "metadata": {},
->>>>>>> 9f6bf8b9
       "outputs": [],
       "source": [
         "rename_cfg = RenameConfig(\n",
@@ -1303,16 +1156,8 @@
     {
       "cell_type": "code",
       "execution_count": null,
-<<<<<<< HEAD
-      "id": "2a9b4448",
-      "metadata": {
-        "id": "2a9b4448",
-        "outputId": "828fc401-8844-42b1-c7bf-60689939c7db"
-      },
-=======
       "id": "dc5bf6f4",
       "metadata": {},
->>>>>>> 9f6bf8b9
       "outputs": [],
       "source": [
         "from nnterp import StandardizedTransformer\n",
@@ -1335,16 +1180,8 @@
     {
       "cell_type": "code",
       "execution_count": null,
-<<<<<<< HEAD
-      "id": "29d43ea2",
-      "metadata": {
-        "id": "29d43ea2",
-        "outputId": "3a2e78fe-61c7-4e73-86d0-3ef8d757cca8"
-      },
-=======
       "id": "cc7148a9",
       "metadata": {},
->>>>>>> 9f6bf8b9
       "outputs": [],
       "source": [
         "from nnterp.utils import display_source\n",
@@ -1370,16 +1207,8 @@
     {
       "cell_type": "code",
       "execution_count": null,
-<<<<<<< HEAD
-      "id": "a1f88b6d",
-      "metadata": {
-        "id": "a1f88b6d",
-        "outputId": "d874b7d8-1b34-4118-975b-612e3b0b3c57"
-      },
-=======
       "id": "01b91759",
       "metadata": {},
->>>>>>> 9f6bf8b9
       "outputs": [],
       "source": [
         "with gptj.scan(\"a\"):\n",
@@ -1408,16 +1237,8 @@
     {
       "cell_type": "code",
       "execution_count": null,
-<<<<<<< HEAD
-      "id": "2df59d43",
-      "metadata": {
-        "id": "2df59d43",
-        "outputId": "b1e04a79-26a5-4351-936f-f2da57e30947"
-      },
-=======
       "id": "402b7798",
       "metadata": {},
->>>>>>> 9f6bf8b9
       "outputs": [],
       "source": [
         "import torch as th\n",
@@ -1441,16 +1262,8 @@
     {
       "cell_type": "code",
       "execution_count": null,
-<<<<<<< HEAD
-      "id": "e814dce9",
-      "metadata": {
-        "id": "e814dce9",
-        "outputId": "63322d64-6de3-42ab-c57e-8e1144e43163"
-      },
-=======
       "id": "1d8ffe15",
       "metadata": {},
->>>>>>> 9f6bf8b9
       "outputs": [],
       "source": [
         "from nnterp.rename_utils import AttnProbFunction, RenameConfig\n",
@@ -1531,16 +1344,8 @@
     {
       "cell_type": "code",
       "execution_count": null,
-<<<<<<< HEAD
-      "id": "74bc15e1",
-      "metadata": {
-        "id": "74bc15e1",
-        "outputId": "71b9e75b-fba3-42a7-adc3-c861f7a78a8e"
-      },
-=======
       "id": "cec3d994",
       "metadata": {},
->>>>>>> 9f6bf8b9
       "outputs": [],
       "source": [
         "from nnterp import StandardizedTransformer\n",
@@ -1679,16 +1484,8 @@
     {
       "cell_type": "code",
       "execution_count": null,
-<<<<<<< HEAD
-      "id": "26dfa488",
-      "metadata": {
-        "id": "26dfa488",
-        "outputId": "cae0a1d0-a42b-42e1-ae7d-05923bd4bca5"
-      },
-=======
       "id": "dfc6ddb0",
       "metadata": {},
->>>>>>> 9f6bf8b9
       "outputs": [],
       "source": [
         "with nnterp_gpt2.trace(\"Hello\") as tracer:\n",
