[build-system]
requires = ["setuptools>=45", "setuptools_scm[toml]>=6.2"]
build-backend = "setuptools.build_meta"
[tool.setuptools_scm]

[project]
dynamic = ["version"]
name = "nnterp"
authors = [
  { name="Clément Dumas", email="butanium.contact@gmail.com" },
]
description = "Utils and mechanistic interpretability intervensions using nnsight"
readme = "README.md"
requires-python = ">=3.9"
classifiers = [
    "Programming Language :: Python :: 3",
    "License :: OSI Approved :: MIT License",
    "Operating System :: OS Independent",
]
dependencies = [
    "dill>=0.4.0",
    "ipykernel>=6.29.5",
    "loguru>=0.7.3",
    "nnsight>=0.5",
    "transformers",
]
[project.optional-dependencies]
display = ["plotly", "pandas"]


llms = [
    "pillow",
    "timm",
    "flash-attn; sys_platform != 'win32'",
    "hf_xet",
    "sentencepiece",
]
    
vllm = [
    "vllm",
]
[project.urls]
"Homepage" = "https://github.com/butanium/nnterp"

[dependency-groups]
dev = [
    "filelock>=3.19.1",
    "pytest-cov>=6.2.1",
    "pytest-xdist>=3.8.0",
    "sphinx>=7.2.0",
    "sphinx-rtd-theme>=2.0.0",
    "sphinx-autodoc-typehints>=1.25.0",
    "myst-parser>=2.0.0",
    "sphinx-copybutton",
    "pydata-sphinx-theme",
    "sphinx-design",
    "nbsphinx",
    "pytest>=7.0",
    "ipykernel",
    "ipywidgets",
    "pre-commit",
    "black[jupyter]",
    "jupytext",
    "build",
    "ruff",
]

<<<<<<< HEAD
[dependency-groups]
dev = [
    "nnterp",
    "pytest-cov>=6.2.1",
=======
docs = [
    "sphinx>=7.2.0",
    "sphinx-rtd-theme>=2.0.0",
    "sphinx-autodoc-typehints>=1.25.0",
    "myst-parser>=2.0.0",
    "sphinx-copybutton",
    "pydata-sphinx-theme",
    "sphinx-design",
    "nbsphinx",
>>>>>>> 9f6bf8b9
]

[tool.setuptools]
packages = ["nnterp"]
include-package-data = true

[tool.setuptools.package-data]
nnterp = ["py.typed"]
"*" = ["data/", "tests/*"]

[tool.coverage.run]
omit = ["nnterp/tests/*"]

[tool.black]
line-length = 88
target-version = ['py39']
include = '\.pyi?$'
exclude = '''
/(
    \.git
  | \.hg
  | \.mypy_cache
  | \.tox
  | \.venv
  | _build
  | buck-out
  | build
  | dist
)/
'''

<<<<<<< HEAD
[tool.uv.sources]
transformers = { git = "https://github.com/huggingface/transformers.git" }
nnterp = { workspace = true, editable = true }
=======
[tool.uv.extra-build-dependencies]
flash-attn = [{ requirement = "torch", match-runtime = true }]

[tool.uv.extra-build-variables]
flash-attn = { FLASH_ATTENTION_SKIP_CUDA_BUILD = "TRUE" }
>>>>>>> 9f6bf8b9
<|MERGE_RESOLUTION|>--- conflicted
+++ resolved
@@ -18,8 +18,6 @@
     "Operating System :: OS Independent",
 ]
 dependencies = [
-    "dill>=0.4.0",
-    "ipykernel>=6.29.5",
     "loguru>=0.7.3",
     "nnsight>=0.5",
     "transformers",
@@ -65,12 +63,6 @@
     "ruff",
 ]
 
-<<<<<<< HEAD
-[dependency-groups]
-dev = [
-    "nnterp",
-    "pytest-cov>=6.2.1",
-=======
 docs = [
     "sphinx>=7.2.0",
     "sphinx-rtd-theme>=2.0.0",
@@ -80,7 +72,6 @@
     "pydata-sphinx-theme",
     "sphinx-design",
     "nbsphinx",
->>>>>>> 9f6bf8b9
 ]
 
 [tool.setuptools]
@@ -112,14 +103,8 @@
 )/
 '''
 
-<<<<<<< HEAD
-[tool.uv.sources]
-transformers = { git = "https://github.com/huggingface/transformers.git" }
-nnterp = { workspace = true, editable = true }
-=======
 [tool.uv.extra-build-dependencies]
 flash-attn = [{ requirement = "torch", match-runtime = true }]
 
 [tool.uv.extra-build-variables]
-flash-attn = { FLASH_ATTENTION_SKIP_CUDA_BUILD = "TRUE" }
->>>>>>> 9f6bf8b9
+flash-attn = { FLASH_ATTENTION_SKIP_CUDA_BUILD = "TRUE" }