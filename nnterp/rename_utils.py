--- conflicted
+++ resolved
@@ -2,42 +2,26 @@
 from dataclasses import dataclass
 from typing import Literal
 from enum import Enum
-<<<<<<< HEAD
-=======
 from loguru import logger
->>>>>>> 9f6bf8b9
 
 import torch as th
-from loguru import logger
 from nnsight import Envoy
-from packaging import version
-
 from .nnsight_utils import TraceTensor
+from .utils import is_notebook, display_markdown, try_with_scan, dummy_inputs
 from .utils import (
-<<<<<<< HEAD
-    TRANSFORMERS_VERSION,
+    OPTForCausalLM,
     BloomForCausalLM,
-    DbrxForCausalLM,
     GPT2LMHeadModel,
     GPTJForCausalLM,
+    # Additional models from your fork for router functionality
+    DbrxForCausalLM,
     GptOssForCausalLM,
     LlamaForCausalLM,
     MixtralForCausalLM,
     OlmoeForCausalLM,
-    OPTForCausalLM,
     Qwen2ForCausalLM,
     Qwen2MoeForCausalLM,
     Qwen3ForCausalLM,
-    display_markdown,
-    dummy_inputs,
-    is_notebook,
-    try_with_scan,
-=======
-    OPTForCausalLM,
-    BloomForCausalLM,
-    GPT2LMHeadModel,
-    GPTJForCausalLM,
->>>>>>> 9f6bf8b9
 )
 
 IgnoreType = Literal["mlp", "attention"]
@@ -140,10 +124,6 @@
     ignore_attn: bool | None = None
     attn_head_config_key: str | list[str] | int | None = None
     hidden_size_config_key: str | list[str] | int | None = None
-<<<<<<< HEAD
-    router_name: str | list[str] | None = None
-    ignore_router: bool | None = None
-=======
     vocab_size_config_key: str | list[str] | int | None = None
 
 
@@ -160,7 +140,6 @@
         for model_path in MODEL_NAMES
     ]
     return paths + sum(all_paths, [])
->>>>>>> 9f6bf8b9
 
 
 # Configuration keys for getting the number of attention heads and hidden size
@@ -176,29 +155,8 @@
     return ["vocab_size", "n_vocab"]
 
 
-<<<<<<< HEAD
-# Models that return a tuple for the mlp output
-MLP_RETURNS_TUPLE_MODELS = (
-    MixtralForCausalLM,
-    Qwen2MoeForCausalLM,
-    DbrxForCausalLM,
-    OlmoeForCausalLM,
-    GptOssForCausalLM,
-)
 # Models with no mlp module
 IGNORE_MLP_MODELS = (OPTForCausalLM,)
-# Models who may squeeze their layer outputs
-SQUEEZE_LAYER_OUTPUT_MODELS = (GptOssForCausalLM,)
-# Models that return a tensor for the layer output since transformers 4.54
-LAYER_RETURNS_TENSOR_AFTER_454_MODELS = (
-    LlamaForCausalLM,
-    Qwen2ForCausalLM,
-    Qwen3ForCausalLM,
-)
-=======
-# Models with no mlp module
-IGNORE_MLP_MODELS = (OPTForCausalLM,)
->>>>>>> 9f6bf8b9
 
 # Alternative names for LLM layers
 ATTENTION_NAMES = ["attn", "self_attention", "attention", "norm_attn_norm"]
@@ -221,10 +179,6 @@
 )
 LM_HEAD_NAMES = ["embed_out"]
 MLP_NAMES = ["block_sparse_moe", "ffn"]
-<<<<<<< HEAD
-ROUTER_NAMES = ["router", "gate"]
-EMBED_TOKENS_NAMES = ["wte", "embed_in", ".model.embed_tokens"]
-=======
 EMBED_TOKENS_NAMES = expand_path_with_model(
     [
         "wte",
@@ -233,7 +187,6 @@
         "model.embed_tokens",
     ]
 )
->>>>>>> 9f6bf8b9
 
 
 def get_rename_dict(
@@ -256,7 +209,6 @@
         update_rename_dict("mlp", rename_config.mlp_name)
         update_rename_dict("ln_final", rename_config.ln_final_name)
         update_rename_dict("lm_head", rename_config.lm_head_name)
-        update_rename_dict("router", rename_config.router_name)
 
     rename_dict.update(
         {name: "model" for name in MODEL_NAMES}
@@ -265,7 +217,7 @@
         | {name: "mlp" for name in MLP_NAMES}
         | {name: "ln_final" for name in LN_NAMES}
         | {name: "lm_head" for name in LM_HEAD_NAMES}
-        | {name: "router" for name in ROUTER_NAMES}
+        | {name: "embed_tokens" for name in EMBED_TOKENS_NAMES}
     )
     return rename_dict
 
@@ -367,6 +319,7 @@
         attr_name: str | None,
         io_type: IOType | None,
     ):
+
         self.model = model
         self.attr_name = attr_name
         self.io_type = io_type
@@ -375,8 +328,7 @@
     def get_module(self, layer: int) -> Envoy:
         module = self.model.layers[layer]
         if self.attr_name is not None:
-            for attr in self.attr_name.split("."):
-                module = getattr(module, attr)
+            module = getattr(module, self.attr_name)
         return module
 
     def __getitem__(self, layer: int) -> TraceTensor | Envoy:
@@ -444,13 +396,6 @@
         return attention_module.source.self_attention_dropout_0
 
 
-def olmoe_attention_prob_source(attention_module, return_module_source: bool = False):
-    if return_module_source:
-        return attention_module.source
-    else:
-        return attention_module.source.nn_functional_dropout_0
-
-
 def default_attention_prob_source(attention_module, return_module_source: bool = False):
     if return_module_source:
         return attention_module.source.attention_interface_0.source
@@ -483,8 +428,6 @@
             self.source_attr = rename_config.attn_prob_source
         elif isinstance(model._model, BloomForCausalLM):
             self.source_attr = bloom_attention_prob_source
-        elif isinstance(model._model, OlmoeForCausalLM):
-            self.source_attr = olmoe_attention_prob_source
         elif isinstance(model._model, GPT2LMHeadModel):
             self.source_attr = gpt2_attention_prob_source
         elif isinstance(model._model, GPTJForCausalLM):
@@ -608,53 +551,7 @@
             display_markdown(markdown_text)
 
 
-def detect_router_attr_name(
-    model, rename_config: RenameConfig | None = None
-) -> str | None:
-    """
-    Detect the router attribute name for MoE models by scanning multiple layers.
-
-    Handles different naming conventions:
-    - "router" (e.g., Llama4: model.layers[0].feed_forward.router)
-    - "gate" (e.g., OLMoE: model.layers[0].feed_forward.gate)
-
-    Returns the router attribute name if found, None otherwise.
-    """
-    try:
-        # Check if router is explicitly ignored
-        if rename_config and rename_config.ignore_router:
-            logger.debug("Router access is explicitly ignored in configuration")
-            return None
-
-        # Try different router naming conventions
-        router_names = ROUTER_NAMES.copy()
-        if rename_config and rename_config.router_name:
-            if isinstance(rename_config.router_name, str):
-                router_names.insert(0, rename_config.router_name)
-            else:
-                router_names = list(rename_config.router_name) + router_names
-
-        # Check multiple layers since some models (like Llama4) have mixed dense/MoE layers
-        for layer_idx in range(len(model.layers)):
-            layer = model.layers[layer_idx]
-            if not hasattr(layer, "mlp"):
-                continue
-
-            mlp = layer.mlp
-
-            for router_name in router_names:
-                if hasattr(mlp, router_name):
-                    return router_name
-
-        # No router found in any layer - this is not a MoE model
-        logger.debug("No router component found in any layer - not a MoE model")
-        return None
-
-    except Exception as e:
-        logger.warning(f"Failed to detect router structure: {e}")
-        return None
-
-
+# Router probability computation functions
 def compute_router_probabilities(
     router_logits: th.Tensor, top_k: int, norm_topk_prob: bool = True
 ) -> th.Tensor:
@@ -856,69 +753,6 @@
         if hasattr(config, "top_k"):
             return config.top_k
 
-        raise RenamingError("Could not find top_k parameter for router")
-
-
-def check_router_structure(model, layer: int = 0) -> None:
-    """
-    Validate router structure and shapes for a model.
-
-    Args:
-        model: The StandardizedTransformer model
-        layer: Starting layer to check (default: 0)
-
-    Raises:
-        RenamingError: If router structure is invalid
-    """
-    # Find a layer with a router for validation
-    router = None
-    actual_layer = None
-
-    for check_layer in range(layer, len(model.layers)):
-        try:
-            layer_module = model.layers[check_layer]
-            if hasattr(layer_module, "mlp"):
-                mlp = layer_module.mlp
-                if hasattr(mlp, "router"):
-                    router = mlp.router
-                    actual_layer = check_layer
-                    break
-        except Exception:
-            continue
-
-    if router is None:
-        raise RenamingError(
-            f"Could not find any router component starting from layer {layer}"
-        )
-
-    # Basic structure validation
-    if not hasattr(router, "weight"):
-        raise RenamingError(
-            f"Router at layer {actual_layer} does not have weight attribute"
-        )
-
-    # Check if router has expected methods/attributes
-    weight = router.weight
-    if not isinstance(weight, th.Tensor):
-        raise RenamingError(f"Router weight at layer {actual_layer} is not a tensor")
-
-    # Try different attribute names for top_k
-    top_k_attrs = ["top_k", "topk", "num_experts_per_tok", "k"]
-    top_k = None
-    for attr in top_k_attrs:
-        if hasattr(router, attr):
-            top_k = getattr(router, attr)
-            break
-
-    # Check if it's in the model config
-    if top_k is None:
-        config = model.config
-        if hasattr(config, "num_experts_per_tok"):
-            top_k = config.num_experts_per_tok
-        elif hasattr(config, "top_k"):
-            top_k = config.top_k
-
-    if top_k is None:
         raise RenamingError("Could not find top_k parameter for router")
 
 
@@ -935,8 +769,6 @@
             ignores.append("mlp")
         if rename_config.ignore_attn:
             ignores.append("attention")
-        if rename_config.ignore_router:
-            ignores.append("router")
     return ignores
 
 
@@ -1013,25 +845,7 @@
         raise ValueError(
             f"layers_output[0] is not a tensor in {model_name} architecture. Found type {type(layer_output)}. This means it's not properly initialized."
         )
-
-    bad_layer_output_shape_error = ValueError(
-        f"layers_output[0] has shape {layer_output.shape} != {(batch_size, seq_len, std_model.config.hidden_size)} in {model_name} architecture. This means it's not properly initialized."
-    )
-
     if layer_output.shape != (batch_size, seq_len, hidden_size):
-<<<<<<< HEAD
-        if isinstance(std_model._model, SQUEEZE_LAYER_OUTPUT_MODELS):
-            # in this case, it may not be a failure because the model could
-            # simply be squeezing a tensor of shape (1, seq_len, hidden_size)
-            # into a tensor of shape (seq_len, hidden_size)
-            if batch_size != 1:
-                raise bad_layer_output_shape_error
-
-            if layer_output.shape != (seq_len, hidden_size):
-                raise bad_layer_output_shape_error
-        else:
-            raise bad_layer_output_shape_error
-=======
         raise ValueError(
             f"layers_output[0] has shape {layer_output.shape} != {(batch_size, seq_len, std_model.config.hidden_size)} in {model_name} architecture. This means it's not properly initialized."
         )
@@ -1062,7 +876,6 @@
             raise ValueError(
                 f"lm_head.output has shape {lm_head_out.shape} != {(batch_size, seq_len, std_model.vocab_size)} in {model_name} architecture. This means it's not properly initialized."
             )
->>>>>>> 9f6bf8b9
 
 
 def check_model_renaming(
@@ -1071,6 +884,7 @@
     ignores: list[IgnoreType],
     allow_dispatch: bool,
 ):
+
     if not hasattr(std_model, "layers"):
         raise RenamingError(
             f"Could not find layers module in {model_name} architecture. This means that it was not properly renamed.\n"
