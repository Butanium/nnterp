--- conflicted
+++ resolved
@@ -261,14 +261,6 @@
         last_layer = max(last_layer, get_num_layers(nn_model) + min(layers))
 
     # Collect the hidden states of the last token of each prompt at each layer
-<<<<<<< HEAD
-    context = nn_model.trace(prompts, remote=remote) if open_context else nullcontext()
-    with context:
-        acts = [wrap(get_activations(nn_model, layer)[:, idx]) for layer in layers]
-        if open_context:
-            get_layer(nn_model, last_layer).output.stop()
-        # This early stopping is useful to avoid e.g. Gemma2 converting its logits to floats
-=======
     acts = []
     if tracer is None:
         with nn_model.trace(prompts, remote=remote) as tracer:
@@ -279,7 +271,6 @@
         device = get_layer_output(nn_model, 0).device
         for layer in layers:
             acts.append(get_activations(nn_model, layer)[:, idx].to(device))
->>>>>>> d454ecbf
     return th.stack(acts)
 
 
